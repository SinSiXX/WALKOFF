--- conflicted
+++ resolved
@@ -5,24 +5,15 @@
 import time
 
 from collections import namedtuple
+
 from apscheduler.events import EVENT_JOB_EXECUTED, EVENT_JOB_ERROR, EVENT_JOB_ADDED, EVENT_JOB_REMOVED, \
-<<<<<<< HEAD
-    EVENT_SCHEDULER_START, \
-    EVENT_SCHEDULER_SHUTDOWN, EVENT_SCHEDULER_PAUSED, EVENT_SCHEDULER_RESUMED
+    EVENT_SCHEDULER_START, EVENT_SCHEDULER_SHUTDOWN, EVENT_SCHEDULER_PAUSED, EVENT_SCHEDULER_RESUMED
 from apscheduler.schedulers.tornado import TornadoScheduler
 
 from core.config import paths
 from core import workflow as wf
-from core.case import callbacks, subscription
-from core.events import EventListener
-=======
-    EVENT_SCHEDULER_START, EVENT_SCHEDULER_SHUTDOWN, EVENT_SCHEDULER_PAUSED, EVENT_SCHEDULER_RESUMED
-from apscheduler.schedulers.gevent import GeventScheduler
-
-from core.config import paths
-from core import workflow as wf
+from core.case import subscription
 from core.case import callbacks
->>>>>>> ec842368
 from core.helpers import locate_workflows_in_directory, construct_workflow_name_key, extract_workflow_name
 
 from multiprocessing import Pool
@@ -35,7 +26,6 @@
 
 _WorkflowKey = namedtuple('WorkflowKey', ['playbook', 'workflow'])
 
-<<<<<<< HEAD
 def initialize_threading():
     global queue
     global pool
@@ -100,56 +90,6 @@
 #         #print("Thread " + str(os.getpid()) + " received and executing workflow "+workflow.get("name"))
 #         #steps, instances = workflow.execute(start=start, data=data)
 
-class SchedulerStatusListener(EventListener):
-    def __init__(self, shared_log=None):
-        EventListener.__init__(self, "schedulerStatus", shared_log=shared_log,
-                               events={EVENT_SCHEDULER_START: callbacks.add_system_entry("Scheduler start"),
-                                       EVENT_SCHEDULER_SHUTDOWN: callbacks.add_system_entry("Scheduler shutdown"),
-                                       EVENT_SCHEDULER_PAUSED: callbacks.add_system_entry("Scheduler paused"),
-                                       EVENT_SCHEDULER_RESUMED: callbacks.add_system_entry("Scheduler resumed")})
-
-
-class JobStatusListener(EventListener):
-    def __init__(self, shared_log=None):
-        EventListener.__init__(self, "jobStatus", shared_log,
-                               events={EVENT_JOB_ADDED: callbacks.add_system_entry("Job added"),
-                                       EVENT_JOB_REMOVED: callbacks.add_system_entry("Job removed")})
-
-
-
-
-class JobExecutionListener(EventListener):
-    def __init__(self, shared_log=None):
-        EventListener.__init__(self, "jobExecution", shared_log,
-                               events={'JobExecuted': callbacks.add_system_entry("Job executed"),
-                                       'JobError': callbacks.add_system_entry("Job executed with error")})
-
-    def execute_event(self, sender, event, data=''):
-        if event.exception:
-            self.events['JobError'].send(sender, data)
-            self.eventlog.append({"jobError": event.retval})
-        else:
-            self.events['JobExecuted'].send(sender)
-            self.eventlog.append({"jobExecuted": event.retval})
-
-    def execute_event_code(self, sender, event_code, data=''):
-        if event_code == 'JobExecuted':
-            self.events[event_code].send(sender, data)
-            self.eventlog.append({"jobExecuted": 'Success'})
-        elif event_code == 'JobError':
-            self.events[event_code].send(sender, data)
-            self.eventlog.append({"jobError": 'Error'})
-        else:
-            self.eventlog.append({event_code: 'Unsupported!'})
-
-    def callback(self, sender):
-        def execution(event):
-            self.execute_event(sender, event)
-
-        return execution
-=======
->>>>>>> ec842368
-
 class Controller(object):
 
     def __init__(self, name="defaultController", appPath=None):
@@ -158,17 +98,9 @@
         self.load_all_workflows_from_directory(path=appPath)
         self.instances = {}
         self.tree = None
-<<<<<<< HEAD
-        self.eventlog = []
-        self.schedulerStatusListener = SchedulerStatusListener(self.eventlog)
-        self.jobStatusListener = JobStatusListener(self.eventlog)
-        self.jobExecutionListener = JobExecutionListener(self.eventlog)
+
         self.scheduler = TornadoScheduler()
-        self.scheduler.add_listener(self.schedulerStatusListener.callback(self),
-=======
-        self.scheduler = GeventScheduler()
         self.scheduler.add_listener(self.__scheduler_listener(),
->>>>>>> ec842368
                                     EVENT_SCHEDULER_START | EVENT_SCHEDULER_SHUTDOWN
                                     | EVENT_SCHEDULER_PAUSED | EVENT_SCHEDULER_RESUMED
                                     | EVENT_JOB_ADDED | EVENT_JOB_REMOVED
@@ -335,7 +267,6 @@
     #     # steps, instances = workflow.execute(start=start, data=data)
 
     def executeWorkflow(self, playbook_name, workflow_name, start="start", data=None):
-<<<<<<< HEAD
         global queue
 
         print("Boss thread putting " + workflow_name + " workflow on queue...:")
@@ -350,12 +281,7 @@
         pickled_workflow = dill.dumps(workFl)
         queue.put((pickled_workflow, start, data))
         #self.jobExecutionListener.execute_event_code(self, 'JobExecuted')
-=======
-        self.workflows[_WorkflowKey(playbook_name, workflow_name)].execute(start=start, data=data)
-        # print("Boss thread putting "+name+" workflow on queue...:")
-        # self.queue.put((name, start, data))
-        callbacks.SchedulerJobExecuted.send(self)
->>>>>>> ec842368
+        #callbacks.SchedulerJobExecuted.send(self)
 
     def get_workflow(self, playbook_name, workflow_name):
         key = _WorkflowKey(playbook_name, workflow_name)
@@ -407,8 +333,6 @@
     def getScheduledJobs(self):
         self.scheduler.get_jobs()
 
-<<<<<<< HEAD
-=======
     def __scheduler_listener(self):
         event_selector_map = {EVENT_SCHEDULER_START: (lambda: callbacks.SchedulerStart.send(self)),
                               EVENT_SCHEDULER_SHUTDOWN: (lambda: callbacks.SchedulerShutdown.send(self)),
@@ -427,6 +351,4 @@
 
         return event_selector
 
-
->>>>>>> ec842368
 controller = Controller()