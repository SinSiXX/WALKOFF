from os import listdir, walk
from core.helpers import list_apps
from os.path import join, isfile, splitext

#
# Act as an interface for objects to access other event specific variables that might be needed
#

class Context(object):
    def __init__(self):
        #self.workflows = self.getWorkflowsFromFolder()
        self.apps = self.getApps()

        from server.database import User, Role
<<<<<<< HEAD
        from server.appDevice import Device
=======
        from server.appDevice import Device, App
>>>>>>> f3db8be5
        from core.controller import controller
        self.controller = controller

        self.User = User
        self.Role = Role
        self.Device = Device
        self.App = App

    # Returns list of apps
    # Gets all the app instances
    @staticmethod
    def getApps(path="apps"):
        return list_apps()

    def set(self, key, value):
        setattr(self, key, value)

running_context = Context()<|MERGE_RESOLUTION|>--- conflicted
+++ resolved
@@ -12,11 +12,7 @@
         self.apps = self.getApps()
 
         from server.database import User, Role
-<<<<<<< HEAD
-        from server.appDevice import Device
-=======
         from server.appDevice import Device, App
->>>>>>> f3db8be5
         from core.controller import controller
         self.controller = controller
 
