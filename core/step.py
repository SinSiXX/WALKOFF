import json
import sys
from copy import deepcopy
from xml.etree import ElementTree
from collections import namedtuple
import logging
from jinja2 import Template, Markup
from core import contextdecorator
from core import nextstep
import core.config.config
from core.case import callbacks
from core.executionelement import ExecutionElement
from core.helpers import get_app_action_api, InvalidElementConstructed, inputs_xml_to_dict, inputs_to_xml, InvalidInput
from core.nextstep import NextStep
from core.widgetsignals import get_widget_signal
from apps import get_app_action
from core.validator import validate_app_action_parameters, validate_parameter

logger = logging.getLogger(__name__)

_Widget = namedtuple('Widget', ['app', 'widget'])


class Step(ExecutionElement):
    def __init__(self,
                 xml=None,
                 name='',
                 action='',
                 app='',
                 device='',
                 inputs=None,
                 next_steps=None,
                 errors=None,
                 parent_name='',
                 position=None,
                 ancestry=None,
                 widgets=None,
                 risk=0):
        """Initializes a new Step object. A Workflow has many steps that it executes.
        
        Args:
            xml (ElementTree, optional): The XML element tree object. Defaults to None.
            name (str, optional): The name of the Step object. Defaults to an empty string.
            action (str, optional): The name of the action associated with a Step. Defaults to an empty string.
            app (str, optional): The name of the app associated with the Step. Defaults to an empty string.
            device (str, optional): The name of the device associated with the app associated with the Step. Defaults
                to an empty string.
            inputs (dict, optional): A dictionary of Argument objects that are input to the step execution. Defaults
                to None.
            next_steps (list[NextStep], optional): A list of NextStep objects for the Step object. Defaults to None.
            errors (list[NextStep], optional): A list of NextStep error objects for the Step object. Defaults to None.
            parent_name (str, optional): The name of the parent for ancestry purposes. Defaults to an empty string.
            position (dict, optional): A dictionary with the x and y coordinates of the Step object. This is used
                for UI display purposes. Defaults to None.
            ancestry (list[str], optional): The ancestry for the Step object. Defaults to None.
            widgets (list[tuple(str, str)], optional): A list of widget tuples, which holds the app and the 
                corresponding widget. Defaults to None.
            risk (int, optional): The risk associated with the Step. Defaults to 0.
        """
        ExecutionElement.__init__(self, name=name, parent_name=parent_name, ancestry=ancestry)
        if xml is not None:
            self._from_xml(xml, parent_name=parent_name, ancestry=ancestry)
        else:
            if action == '' or app == '':
                raise InvalidElementConstructed('Either both action and app or xml must be '
                                                'specified in step constructor')
            self.action = action
            self.app = app
            self.run, self.input_api, self.data_in_api = get_app_action_api(self.app, self.action)
            get_app_action(self.app, self.run)
            inputs = inputs if inputs is not None else {}
            self.input = validate_app_action_parameters(self.input_api, inputs, self.app, self.action)
            self.device = device
            self.risk = risk
            self.conditionals = next_steps if next_steps is not None else []
            self.errors = errors if errors is not None else []
            self.position = position if position is not None else {}
            self.widgets = [_Widget(widget_app, widget_name)
                            for (widget_app, widget_name) in widgets] if widgets is not None else []
            self.raw_xml = self.to_xml()
            self.templated = False
        self.output = None
        self.next_up = None

    def reconstruct_ancestry(self, parent_ancestry):
        """Reconstructs the ancestry for a Step object. This is needed in case a workflow and/or playbook is renamed.
        
        Args:
            parent_ancestry(list[str]): The parent ancestry list.
        """
        self._construct_ancestry(parent_ancestry)
        for next_step in self.conditionals:
            next_step.reconstruct_ancestry(self.ancestry)
        for next_step in self.errors:
            next_step.reconstruct_ancestry(self.ancestry)

    def _from_xml(self, step_xml, parent_name='', ancestry=None):
        self.raw_xml = step_xml
        name = step_xml.get('id')
        ExecutionElement.__init__(self, name=name, parent_name=parent_name, ancestry=ancestry)

        self.action = step_xml.find('action').text
        self.app = step_xml.find('app').text
        self.run, self.input_api, self.data_in_api = get_app_action_api(self.app, self.action)
        is_templated_xml = step_xml.find('templated')
        self.templated = is_templated_xml is not None and bool(is_templated_xml.text)
        get_app_action(self.app, self.run)
        inputs = {arg.tag: inputs_xml_to_dict(arg) for arg in step_xml.findall('inputs/*')}
        if not self.templated:
            self.input = validate_app_action_parameters(self.input_api, inputs, self.app, self.action)
        else:
            self.input = inputs
        device_field = step_xml.find('device')
        self.device = device_field.text if device_field is not None else ''
        risk_field = step_xml.find('risk')
        self.risk = risk_field.text if risk_field is not None else 0
        self.conditionals = [nextstep.NextStep(xml=next_step_element, parent_name=self.name, ancestry=self.ancestry)
                             for next_step_element in step_xml.findall('next')]
        self.errors = [nextstep.NextStep(xml=error_step_element, parent_name=self.name, ancestry=self.ancestry)
                       for error_step_element in step_xml.findall('error')]
        self.widgets = [_Widget(widget.get('app'), widget.text) for widget in step_xml.findall('widgets/*')]
        position = step_xml.find('position')
        if position is None:
            self.position = {}
        else:
            x_position = position.find('x')
            y_position = position.find('y')
            if x_position is not None and y_position is not None:
                self.position = {'x': x_position.text, 'y': y_position.text}
            else:
                self.position = {}

    def _update_xml(self, step_xml):
        self.action = step_xml.find('action').text
        self.app = step_xml.find('app').text
        device_field = step_xml.find('device')
        self.device = device_field.text if device_field is not None else ''
        risk_field = step_xml.find('risk')
        self.risk = risk_field.text if risk_field is not None else 0
        inputs = {arg.tag: inputs_xml_to_dict(arg) for arg in step_xml.findall('inputs/*')}
        self.input = validate_app_action_parameters(self.input_api, inputs, self.app, self.action)
        self.conditionals = [nextstep.NextStep(xml=next_step_element, parent_name=self.name, ancestry=self.ancestry)
                             for next_step_element in step_xml.findall('next')]
        self.errors = [nextstep.NextStep(xml=error_step_element, parent_name=self.name, ancestry=self.ancestry)
                       for error_step_element in step_xml.findall('error')]

    @contextdecorator.context
    def render_step(self, **kwargs):
        """Uses JINJA templating to render a Step object. 
        
        Args:
            kwargs (dict[str]): Arguments to use in the JINJA templating.
        """
        if sys.version_info[0] > 2:
            content = ElementTree.tostring(self.raw_xml, encoding='unicode', method='xml')
        else:
            content = ElementTree.tostring(self.raw_xml, method='xml')
        t = Template(Markup(content).unescape(), autoescape=True)
        xml = t.render(core.config.config.JINJA_GLOBALS, **kwargs)
        self._update_xml(step_xml=ElementTree.fromstring(str(xml)))

    def set_input(self, new_input):
        self.input = validate_app_action_parameters(self.input_api, new_input, self.app, self.action)

    def execute(self, instance, data_in):
        """Executes a Step by calling the associated app function.
        
        Args:
            instance (App): The instance of an App object to be used to execute the associated function.
            data_in: The output of the previous step
            
        Returns:
            The result of the executed function.
        """
<<<<<<< HEAD
        callbacks.StepInputValidated.send(self)
        try:
            args = deepcopy(self.input)
            if self.data_in_api is not None:
                data_in = validate_parameter(data_in, self.data_in_api, 'Filter {0}'.format(self.action))
                args.update({self.data_in_api['name']: data_in})
            action = get_app_action(self.app, self.run)
            result = action(instance, **args)
            callbacks.FunctionExecutionSuccess.send(self, data=json.dumps({"result": result}))
        except InvalidInput as e:
            logger.error('Error calling step {0}. Error: {1}'.format(self.name, str(e)))
            callbacks.StepInputInvalid.send(self)
            raise
        except Exception as e:
            logger.error('Error calling step {0}. Error: {1}'.format(self.name, str(e)))
            raise
        else:
            self.output = result
            for widget in self.widgets:
                get_widget_signal(widget.app, widget.widget).send(self, data=json.dumps({"result": result}))
=======
        if self.validate_input():
            callbacks.StepInputValidated.send(self)
            result = load_app_function(instance, self.__lookup_function())(args=self.input)

            for widget in self.widgets:
                get_widget_signal(widget.app, widget.widget).send(self, data=json.dumps({"result": result}))
            self.output = result
            callbacks.FunctionExecutionSuccess.send(self, data=json.dumps({"result": result}))
>>>>>>> a098cb68
            logger.debug('Step {0} executed successfully'.format(self.ancestry))
            return result

    def get_next_step(self, error=False):
        """Gets the NextStep object to be executed after the current Step.
        
        Args:
            error (bool, optional): Boolean to determine whether or not to use the errors field or the conditionals
                field to find the NextStep object.
                 
        Returns:
            The NextStep object to be executed.
        """
        next_steps = self.errors if error else self.conditionals
        for next_step in next_steps:
            next_step = next_step(data_in=self.output)
            if next_step:
                self.next_up = next_step
                callbacks.ConditionalsExecuted.send(self)
                return next_step

    def to_xml(self, *args):
        """Converts the Step object to XML format.
        
        Returns:
            The XML representation of the Step object.
        """
        step = ElementTree.Element('step')
        step.set("id", self.name)

        element_id = ElementTree.SubElement(step, 'name')
        element_id.text = self.name

        app = ElementTree.SubElement(step, 'app')
        app.text = self.app

        action = ElementTree.SubElement(step, 'action')
        action.text = self.action

        if self.risk:
            risk = ElementTree.SubElement(step, 'risk')
            risk.text = self.risk

        if self.device:
            device = ElementTree.SubElement(step, 'device')
            device.text = self.device

        if self.position and 'x' in self.position and 'y' in self.position:
            position = ElementTree.SubElement(step, 'position')
            x_position = ElementTree.SubElement(position, 'x')
            x_position.text = str(self.position['x'])
            y_position = ElementTree.SubElement(position, 'y')
            y_position.text = str(self.position['y'])

        if self.input:
            args = inputs_to_xml(self.input)
            step.append(args)

        if self.widgets:
            widgets = ElementTree.SubElement(step, 'widgets')
            for widget in self.widgets:
                widget_xml = ElementTree.SubElement(widgets, 'widget')
                widget_xml.text = widget.widget
                widget_xml.set('app', widget.app)

        for next_step in self.conditionals:
            next_xml = next_step.to_xml()
            if next_xml is not None:
                step.append(next_step.to_xml())

        for error in self.errors:
            error_xml = error.to_xml()
            if error_xml is not None:
                step.append(error.to_xml(tag='error'))

        return step

    def __repr__(self):
        output = {'name': self.name,
                  'action': self.action,
                  'app': self.app,
                  'device': self.device,
                  'risk': str(self.risk),
                  'input': self.input,
                  'next': [next_step for next_step in self.conditionals],
                  'errors': [error for error in self.errors],
                  'nextUp': self.next_up,
                  'position': self.position,
                  'widget': str([{'app': widget.app, 'name': widget.widget} for widget in self.widgets])}
        if self.output:
            output["output"] = self.output
        return str(output)

    def as_json(self, with_children=True):
        """Gets the JSON representation of a Step object.
        
        Args:
            with_children (bool, optional): A boolean to determine whether or not the children elements of the Step
                object should be included in the output.
                
        Returns:
            The JSON representation of a Step object.
        """
        output = {"name": str(self.name),
                  "action": str(self.action),
                  "app": str(self.app),
                  "device": str(self.device),
                  "risk": self.risk,
                  "input": self.input,
                  'widgets': [{'app': widget.app, 'name': widget.widget} for widget in self.widgets],
                  "position": self.position}
        if self.output:
            output["output"] = str(self.output)
        if with_children:
            output["next"] = [next_step.as_json() for next_step in self.conditionals if next_step.name is not None]
            output["errors"] = [error.as_json() for error in self.errors if error.name is not None]
        else:
            output["next"] = [next_step.name for next_step in self.conditionals if next_step.name is not None]
            output["errors"] = [error.name for error in self.errors if error.name is not None]
        return output

    @staticmethod
    def from_json(json_in, position, parent_name='', ancestry=None):
        """Forms a Step object from the provided JSON object.
        
        Args:
            json_in (JSON object): The JSON object to convert from.
            position (JSON): position of the step node of the form {'x': <x position>, 'y': <y position>}
            parent_name (str, optional): The name of the parent for ancestry purposes. Defaults to an empty string.
            ancestry (list[str], optional): The ancestry for the new Step object. Defaults to None.
            
        Returns:
            The Step object parsed from the JSON object.
        """
        device = json_in['device'] if ('device' in json_in
                                       and json_in['device'] is not None
                                       and json_in['device'] != 'None') else ''
        risk = json_in['risk'] if 'risk' in json_in else 0
        widgets = []
        if 'widgets' in json_in:
            widgets = [(widget['app'], widget['name'])
                       for widget in json_in['widgets'] if ('app' in widget and 'name' in widget)]
        step = Step(name=json_in['name'],
                    action=json_in['action'],
                    app=json_in['app'],
                    device=device,
                    risk=risk,
                    inputs=json_in['input'],
                    parent_name=parent_name,
                    position={key: str(value) for key, value in position.items()},
                    widgets=widgets,
                    ancestry=ancestry)
        if json_in['next']:
            step.conditionals = [NextStep.from_json(next_step, parent_name=step.name, ancestry=step.ancestry)
                                 for next_step in json_in['next'] if next_step]
        if json_in['errors']:
            step.errors = [NextStep.from_json(next_step, parent_name=step.name, ancestry=step.ancestry)
                           for next_step in json_in['errors'] if next_step]
        return step

    def get_children(self, ancestry):
        """Gets the children NextSteps of the Step in JSON format.
        
        Args:
            ancestry (list[str]): The ancestry list for the NextStep to be returned.
            
        Returns:
            The NextStep in the ancestry (if provided) as a JSON, otherwise None.
        """
        if not ancestry:
            return self.as_json(with_children=False)
        else:
            next_child = ancestry.pop()
            if next_child in [conditional.name for conditional in self.conditionals]:
                next_step_index = [conditional.name for conditional in self.conditionals].index(next_child)
                return self.conditionals[next_step_index].get_children(ancestry)
            elif next_child in [error_step.name for error_step in self.errors]:
                next_step_index = [error_step.name for error_step in self.errors].index(next_child)
                return self.errors[next_step_index].get_children(ancestry)
            else:
                return None<|MERGE_RESOLUTION|>--- conflicted
+++ resolved
@@ -172,7 +172,7 @@
         Returns:
             The result of the executed function.
         """
-<<<<<<< HEAD
+
         callbacks.StepInputValidated.send(self)
         try:
             args = deepcopy(self.input)
@@ -193,16 +193,6 @@
             self.output = result
             for widget in self.widgets:
                 get_widget_signal(widget.app, widget.widget).send(self, data=json.dumps({"result": result}))
-=======
-        if self.validate_input():
-            callbacks.StepInputValidated.send(self)
-            result = load_app_function(instance, self.__lookup_function())(args=self.input)
-
-            for widget in self.widgets:
-                get_widget_signal(widget.app, widget.widget).send(self, data=json.dumps({"result": result}))
-            self.output = result
-            callbacks.FunctionExecutionSuccess.send(self, data=json.dumps({"result": result}))
->>>>>>> a098cb68
             logger.debug('Step {0} executed successfully'.format(self.ancestry))
             return result
 
