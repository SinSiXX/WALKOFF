--- conflicted
+++ resolved
@@ -14,21 +14,13 @@
     }
 
     optional Type type = 1;
-<<<<<<< HEAD
-    optional WorkflowPacket workflow_packet = 2;
-    optional WorkflowPacketData workflow_packet_data = 3;
-    optional ActionPacket action_packet = 4;
-    optional ActionPacketData action_packet_data = 5;
-    optional GeneralPacket general_packet = 6;
-    optional UserMessage user_message = 7;
-=======
     optional string event_name = 2;
     oneof packet {
         WorkflowPacket workflow_packet = 3;
         ActionPacket action_packet = 4;
         GeneralPacket general_packet = 5;
+        UserMessage message_packet = 6;
     }
->>>>>>> 0e2b1774
 }
 
 message WorkflowPacket {
@@ -78,8 +70,6 @@
     }
 
     optional GeneralSender sender = 1;
-<<<<<<< HEAD
-    optional string callback_name = 2;
 }
 
 message UserMessage {
@@ -87,6 +77,4 @@
     optional string message = 3;
     repeated int32 users = 4;
     optional bool requires_reauth = 5;
-=======
->>>>>>> 0e2b1774
 }