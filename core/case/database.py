--- conflicted
+++ resolved
@@ -8,12 +8,9 @@
 import core.config.config
 from core.helpers import format_db_path
 import logging
-<<<<<<< HEAD
-=======
 
 logger = logging.getLogger(__name__)
 
->>>>>>> 7dccf119
 
 Case_Base = declarative_base()
 
