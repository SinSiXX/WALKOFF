import json
import logging
import uuid
import gevent
from copy import deepcopy
from core.case.callbacks import data_sent
from core.executionelements.executionelement import ExecutionElement
from core.executionelements.step import Step
from core.helpers import UnknownAppAction, UnknownApp, InvalidInput, format_exception_message
from core.appinstance import AppInstance

logger = logging.getLogger(__name__)


class Workflow(ExecutionElement):
    def __init__(self, name='', uid=None, steps=None, start=None, accumulated_risk=0.0):
        """Initializes a Workflow object. A Workflow falls under a Playbook, and has many associated Steps
            within it that get executed.
            
        Args:
            name (str, optional): The name of the Workflow object. Defaults to an empty string.
            uid (str, optional): Optional UID to pass in for the workflow. Defaults to None.
            steps (dict, optional): Optional Step objects. Defaults to None.
            start (str, optional): Optional name of the starting Step. Defaults to None.
        """
        ExecutionElement.__init__(self, uid)
        self.name = name
        self.steps = {step.name: step for step in steps} if steps is not None else {}
        self.start = start if start is not None else 'start'
        self.accumulated_risk = accumulated_risk

        self._total_risk = float(sum([step.risk for step in self.steps.values() if step.risk > 0]))
        self._is_paused = False
        self._accumulator = {}
        self._execution_uid = 'default'

    def create_step(self, name='', action='', app='', device='', arg_input=None, next_steps=None, risk=0):
        """Creates a new Step object and adds it to the Workflow's list of Steps.
        
        Args:
            name (str, optional): The name of the Step object. Defaults to an empty string.
            action (str, optional): The name of the action associated with a Step. Defaults to an empty string.
            app (str, optional): The name of the app associated with the Step. Defaults to an empty string.
            device (str, optional): The name of the device associated with the app associated with the Step. Defaults
            to an empty string.
            arg_input (dict, optional): A dictionary of Argument objects that are input to the step execution. Defaults
            to None.
            next_steps (list[NextStep], optional): A list of NextStep objects for the Step object. Defaults to None.
            risk (int, optional): The risk associated with the Step. Defaults to 0.
            
        """
        arg_input = arg_input if arg_input is not None else {}
        next_steps = next_steps if next_steps is not None else []
        self.steps[name] = Step(name=name, action=action, app=app, device=device, inputs=arg_input,
                                next_steps=next_steps, risk=risk)
        self._total_risk += risk
        logger.info('Step added to workflow {0}. Step: {1}'.format(self.name, self.steps[name].read()))

    def remove_step(self, name=''):
        """Removes a Step object from the Workflow's list of Steps given the Step name.
        
        Args:
            name (str): The name of the Step object to be removed.
            
        Returns:
            True on success, False otherwise.
        """
        if name in self.steps:
            new_dict = dict(self.steps)
            del new_dict[name]
            self.steps = new_dict
            logger.debug('Removed step {0} from workflow {1}'.format(name, self.name))
            return True
        logger.warning('Could not remove step {0} from workflow {1}. Step does not exist'.format(name, self.name))
        return False

    def __go_to_next_step(self, current='', next_up=''):
        if next_up not in self.steps:
            self.steps[current].set_next_up(None)
            current = None
        else:
            current = next_up
        return current

    def pause(self):
        """Pauses the execution of the Workflow. The Workflow will pause execution before starting the next Step.
        """
        self._is_paused = True
        logger.info('Pausing workflow {0}'.format(self.name))

    def resume(self):
        """Resumes a Workflow that has previously been paused.
        """
        try:
            logger.info('Attempting to resume workflow {0}'.format(self.name))
            self._is_paused = False
        except (StopIteration, AttributeError) as e:
            logger.warning('Cannot resume workflow {0}. Reason: {1}'.format(self.name, format_exception_message(e)))
            pass

    def execute(self, execution_uid, start=None, start_input=''):
        """Executes a Workflow by executing all Steps in the Workflow list of Step objects.

        Args:
            execution_uid (str): The UUID4 hex string uniquely identifying this workflow instance
            start (str, optional): The name of the first Step. Defaults to "start".
            start_input (str, optional): Input into the first Step. Defaults to an empty string.
        """
        self._execution_uid = execution_uid
        logger.info('Executing workflow {0}'.format(self.name))
        data_sent.send(self, callback_name="Workflow Execution Start", object_type="Workflow")
        start = start if start is not None else self.start
        self.executor = self.__execute(start, start_input)
        next(self.executor)

    def __execute(self, start, start_input):
        instances = {}
        total_steps = []
        steps = self.__steps(start=start)
        first = True
        for step in (step_ for step_ in steps if step_ is not None):
            self._executing_step = step
            logger.debug('Executing step {0} of workflow {1}'.format(step, self.name))
<<<<<<< HEAD
            data_sent.send(self, callback_name="Next Step Found", object_type="Workflow")

            if self._is_paused:
                data_sent.send(self, callback_name="Workflow Paused", object_type="Workflow")
                while self._is_paused:
                    gevent.sleep(1)
                    continue
                data_sent.send(self, callback_name="Workflow Resumed", object_type="Workflow")

            step.render_step(steps=total_steps)
            device_id = self.__setup_app_instance(instances, step)

            if first:
                first = False
                if start_input:
                    self.__swap_step_input(step, start_input)
            self.__execute_step(step, instances[device_id])
            total_steps.append(step)
            self._accumulator[step.name] = step.get_output().result
=======
            if self._comm_sock:
                try:
                    data = self._comm_sock.recv(flags=zmq.NOBLOCK)
                    if data == b'Pause':
                        self._comm_sock.send(b"Paused")
                        data_sent.send(self, callback_name="Workflow Paused", object_type="Workflow")
                        res = self._comm_sock.recv()
                        if res != b'resume':
                            logger.warning('Did not receive correct resume message for workflow {0}'.format(self.name))
                        else:
                            self._comm_sock.send(b"Resumed")
                            data_sent.send(self, callback_name="Workflow Resumed", object_type="Workflow")
                except zmq.ZMQError:
                    pass
            if step is not None:
                data_sent.send(self, callback_name="Next Step Found", object_type="Workflow")
                device_id = (step.app, step.device)
                if device_id not in instances:
                    instances[device_id] = AppInstance.create(step.app, step.device)
                    data_sent.send(self, callback_name="App Instance Created", object_type="Workflow")
                    logger.debug('Created new app instance: App {0}, device {1}'.format(step.app, step.device))
                step.render_step(steps=total_steps)
                if first:
                    first = False
                    if start_input:
                        self.__swap_step_input(step, start_input)
                self.__execute_step(step, instances[device_id])
                total_steps.append(step)
                self._accumulator[step.name] = step.get_output().result if step.get_output() is not None else None
>>>>>>> 79bafa7e
        self.__shutdown(instances)
        yield

    def __setup_app_instance(self, instances, step):
        device_id = (step.app, step.device)
        if device_id not in instances:
            instances[device_id] = AppInstance.create(step.app, step.device)
            data_sent.send(self, callback_name="App Instance Created", object_type="Workflow")
            logger.debug('Created new app instance: App {0}, device {1}'.format(step.app, step.device))
        return device_id

    def send_data_to_step(self, data):
        self._executing_step.send_data_to_trigger(data)

    def __steps(self, start):
        initial_step_name = start
        current_name = initial_step_name
        current = self.steps[current_name] if self.steps else None
        while current:
            yield current
            next_step = current.get_next_step(self._accumulator)
            current_name = self.__go_to_next_step(current=current_name, next_up=next_step)
            current = self.steps[current_name] if current_name is not None else None
            yield  # needed so that when for-loop calls next() it doesn't advance too far
        yield  # needed so you can avoid catching StopIteration exception

    def __swap_step_input(self, step, start_input):
        logger.debug('Swapping input to first step of workflow {0}'.format(self.name))
        try:
            step.set_input(start_input)
            data_sent.send(self, callback_name="Workflow Input Validated", object_type="Workflow")
        except InvalidInput as e:
            logger.error('Cannot change input to workflow {0}. '
                         'Invalid input. Error: {1}'.format(self.name, format_exception_message(e)))
            data_sent.send(self, callback_name="Workflow Input Invalid", object_type="Workflow")

    def __execute_step(self, step, instance):
        data = {"app": step.app,
                "action": step.action,
                "name": step.name,
                "input": step.inputs}
        try:
            step.execute(instance=instance(), accumulator=self._accumulator)
            data['result'] = step.get_output().as_json() if step.get_output() is not None else None
            data['execution_uid'] = step.get_execution_uid()
            data_sent.send(self, callback_name="Step Execution Success", object_type="Workflow", data=json.dumps(data))
        except Exception as e:
            data['result'] = step.get_output().as_json() if step.get_output() is not None else None
            data['execution_uid'] = step.get_execution_uid()
            data_sent.send(self, callback_name="Step Execution Error", object_type="Workflow", data=json.dumps(data))
            if self._total_risk > 0:
                self.accumulated_risk += float(step.risk) / self._total_risk
            logger.debug('Step {0} of workflow {1} executed with error {2}'.format(step, self.name,
                                                                                   format_exception_message(e)))

    def __shutdown(self, instances):
        # Upon finishing shuts down instances
        for instance in instances:
            try:
                logger.debug('Shutting down app instance: Device: {0}'.format(instance))
                instances[instance].shutdown()
            except Exception as e:
                logger.error('Error caught while shutting down app instance. '
                             'Device: {0}. Error {1}'.format(instance, format_exception_message(e)))
        result_str = {}
        for step, step_result in self._accumulator.items():
            try:
                result_str[step] = json.dumps(step_result)
            except TypeError:
                logger.error('Result of workflow is neither string or a JSON-able. Cannot record')
                result_str[step] = 'error: could not convert to JSON'
        data = dict(self._accumulator)
        try:
            data_json = json.dumps(data)
        except:
            data_json = str(data)
        data_sent.send(self, callback_name="Workflow Shutdown", object_type="Workflow", data=data_json)
        logger.info('Workflow {0} completed. Result: {1}'.format(self.name, self._accumulator))

    def update_from_json(self, json_in):
        """Reconstruct a Workflow object based on JSON data.

               Args:
                   json_in (JSON dict): The JSON data to be parsed and reconstructed into a Workflow object.
               """

        # backup_steps = deepcopy(self.steps)
        backup_steps = self.strip_async_result(with_deepcopy=True)
        self.steps = {}
        if 'name' in json_in:
            self.name = json_in['name']
        uid = json_in['uid'] if 'uid' in json_in else uuid.uuid4().hex
        try:
            if 'start' in json_in and json_in['start']:
                self.start = json_in['start']
            self.steps = {}
            self.uid = uid
            for step_json in json_in['steps']:
                step = Step.create(step_json)
                self.steps[step_json['name']] = step
        except (UnknownApp, UnknownAppAction, InvalidInput):
            self.reload_async_result(backup_steps, with_deepcopy=True)
            raise

    def set_execution_uid(self, execution_uid):
        self._execution_uid = execution_uid

    def get_execution_uid(self):
        return self._execution_uid

    def strip_async_result(self, with_deepcopy=False):
        steps = {}
        for step in self.steps.values():
            async_result = step._incoming_data
            step._incoming_data = None
            if with_deepcopy:
                steps[step.uid] = (deepcopy(step), async_result)
            else:
                steps[step.uid] = async_result
        return steps

    def reload_async_result(self, steps, with_deepcopy=False):
        if with_deepcopy:
            for step in steps.values():
                step_obj = step[0]
                step_obj._incoming_data = step[1]
                self.steps[step_obj.name] = step_obj
        else:
            for step in self.steps.values():
                step._incoming_data = steps[step.uid]

    def reset_async_result(self):
        from gevent.event import AsyncResult
        for step in self.steps.values():
            step._incoming_data = AsyncResult()<|MERGE_RESOLUTION|>--- conflicted
+++ resolved
@@ -121,7 +121,6 @@
         for step in (step_ for step_ in steps if step_ is not None):
             self._executing_step = step
             logger.debug('Executing step {0} of workflow {1}'.format(step, self.name))
-<<<<<<< HEAD
             data_sent.send(self, callback_name="Next Step Found", object_type="Workflow")
 
             if self._is_paused:
@@ -131,8 +130,8 @@
                     continue
                 data_sent.send(self, callback_name="Workflow Resumed", object_type="Workflow")
 
+            device_id = self.__setup_app_instance(instances, step)
             step.render_step(steps=total_steps)
-            device_id = self.__setup_app_instance(instances, step)
 
             if first:
                 first = False
@@ -141,37 +140,6 @@
             self.__execute_step(step, instances[device_id])
             total_steps.append(step)
             self._accumulator[step.name] = step.get_output().result
-=======
-            if self._comm_sock:
-                try:
-                    data = self._comm_sock.recv(flags=zmq.NOBLOCK)
-                    if data == b'Pause':
-                        self._comm_sock.send(b"Paused")
-                        data_sent.send(self, callback_name="Workflow Paused", object_type="Workflow")
-                        res = self._comm_sock.recv()
-                        if res != b'resume':
-                            logger.warning('Did not receive correct resume message for workflow {0}'.format(self.name))
-                        else:
-                            self._comm_sock.send(b"Resumed")
-                            data_sent.send(self, callback_name="Workflow Resumed", object_type="Workflow")
-                except zmq.ZMQError:
-                    pass
-            if step is not None:
-                data_sent.send(self, callback_name="Next Step Found", object_type="Workflow")
-                device_id = (step.app, step.device)
-                if device_id not in instances:
-                    instances[device_id] = AppInstance.create(step.app, step.device)
-                    data_sent.send(self, callback_name="App Instance Created", object_type="Workflow")
-                    logger.debug('Created new app instance: App {0}, device {1}'.format(step.app, step.device))
-                step.render_step(steps=total_steps)
-                if first:
-                    first = False
-                    if start_input:
-                        self.__swap_step_input(step, start_input)
-                self.__execute_step(step, instances[device_id])
-                total_steps.append(step)
-                self._accumulator[step.name] = step.get_output().result if step.get_output() is not None else None
->>>>>>> 79bafa7e
         self.__shutdown(instances)
         yield
 
