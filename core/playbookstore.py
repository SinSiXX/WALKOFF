import logging
from copy import deepcopy

from core.executionelements.playbook import Playbook
from core.executionelements.workflow import Workflow
from core.jsonplaybookloader import JsonPlaybookLoader

logger = logging.getLogger(__name__)


class PlaybookStore(object):
    def __init__(self):
        self.playbooks = {}

    def load_workflow(self, resource, workflow_name, loader=JsonPlaybookLoader):
        """Loads a workflow from a file.

        Args:
            resource (str): Path to the workflow.
            workflow_name (str): Name of the workflow to load.
            loader (cls): Class used to load the workflow
        Returns:
            True on success, False otherwise.
        """
        loaded = loader.load_workflow(resource, workflow_name)
        if loaded is None:
            return None
        else:
            playbook_name, workflow = loaded
        if playbook_name not in self.playbooks:
            logger.debug(
                'Playbook name {0} not found while loading workflow {1}. Adding to storage.'.format(playbook_name,
                                                                                                    workflow.uid))
            self.playbooks[playbook_name] = Playbook(playbook_name, [workflow])
        else:
            self.playbooks[playbook_name].add_workflow(workflow)
        logger.info('Loaded workflow {} into storage'.format(workflow.uid))

    def load_playbook(self, resource, loader=JsonPlaybookLoader):
        """Loads a playbook from a file.

        Args:
            resource (str): Path to the workflow.
            loader (cls): Class used to load the playbook

        """
        playbook = loader.load_playbook(resource)
        if playbook is not None:
            self.add_playbook(playbook)

    def add_playbook(self, playbook):
        """
        Adds a playbook to the store

        Args:
            playbook (Playbook): The playbook to add
        """
        if playbook.name in self.playbooks:
            logger.warning('Playbook wih name {} already exists in storage. Overwriting.'.format(playbook.name))
        self.playbooks[playbook.name] = playbook
        logger.info('Loaded playbook {} into storage'.format(playbook.name))

    def add_workflow(self, playbook_name, workflow):
        """
        Adds a workflow to the store

        Args:
            playbook_name (str): Playbook to add the workflow to
            workflow (Workflow): Workflow to add
        """
        if playbook_name in self.playbooks:
            self.playbooks[playbook_name].add_workflow(workflow)
        else:
            logger.warning('Playbook wih name {} does not exist storage. Creating.'.format(playbook_name))
            self.playbooks[playbook_name] = Playbook(playbook_name, workflows=[workflow])
        logger.info('Loaded workflow {0} into playbook {1} in storage'.format(workflow.name, playbook_name))

    def load_playbooks(self, resource_collection=None, loader=JsonPlaybookLoader):
        """Loads all playbooks from a directory.

        Args:
            resource_collection (str, optional): Path to the directory to load from. Defaults to the configuration
                workflows_path.
            loader (cls): Class used to load the playbooks

        """
        for playbook in loader.load_playbooks(resource_collection):
            self.add_playbook(playbook)

    def create_workflow(self, playbook_name, workflow_name):
        """
        Creates an empty workflow

        Args:
            playbook_name (str): Name of the playbook to add
            workflow_name (str): The name of the workflow to add
        """
        workflow = Workflow(name=workflow_name)
        self.add_workflow(playbook_name, workflow)

    def create_playbook(self, playbook_name, workflows=None):
        """Creates a playbook from a playbook template.

        Args:
            playbook_name (str): The name of the new playbook.
            workflows (list[Workflow], optional): The list of workflows to be associated with the playbook. Defaults to
                None
        """
        workflows = workflows if workflows is not None else []
        self.add_playbook(Playbook(playbook_name, workflows))

    def remove_workflow(self, playbook_name, workflow_name):
        """Removes a workflow.

        Args:
            playbook_name (str): Playbook name under which the workflow is located.
            workflow_name (str): The name of the workflow to remove.

        Returns:
            True on success, False otherwise.
        """
        if playbook_name in self.playbooks and self.playbooks[playbook_name].has_workflow_name(workflow_name):
            logger.debug('Removed workflow {0}'.format(workflow_name))
            self.playbooks[playbook_name].remove_workflow_by_name(workflow_name)
            return True
        else:
            logger.warning('Cannot remove workflow {0}. Does not exist in controller'.format(workflow_name))
            return False

    def remove_playbook(self, playbook_name):
        """Removes a playbook and all workflows within it.

        Args:
            playbook_name (str): The name of the playbook to remove.

        Returns:
            True on success, False otherwise.
        """
        if playbook_name in self.playbooks:
            self.playbooks.pop(playbook_name)
            logger.debug('Removed playbook {0}'.format(playbook_name))
            return True
        else:
            return False

    def get_all_workflows(self, full_representations=False, reader=None):
        """Gets all of the currently loaded workflows.

        Args:
            full_representations (bool, optional): A boolean specifying whether or not to include the JSON
                representation of all the workflows, or just their names. Defaults to false.
            reader (cls, None): An optional reader class that will represent the Workflows differently.
                Defaults to None.

        Returns:
            A dict with key being the playbook, mapping to a list of workflow names for each playbook.
        """
        if full_representations:
            return [playbook.read(reader=reader) for playbook in self.playbooks.values()]
        else:
            return [{'name': playbook_name, 'workflows': playbook.get_all_workflows_as_limited_json()}
                    for playbook_name, playbook in self.playbooks.items()]

    def get_all_playbooks(self):
        """Gets a list of all playbooks.

        Returns:
            A list containing all currently loaded playbook names.
        """
        return list(self.playbooks.keys())

    def is_workflow_registered(self, playbook_name, workflow_name):
        """Checks whether or not a workflow is currently registered in the system.

        Args:
            playbook_name (str): Playbook name under which the workflow is located.
            workflow_name (str): The name of the workflow.

        Returns:
            True if the workflow is registered, false otherwise.
        """
        return playbook_name in self.playbooks and self.playbooks[playbook_name].has_workflow_name(workflow_name)

    def is_playbook_registered(self, playbook_name):
        """Checks whether or not a playbook is currently registered in the system.

        Args:
            playbook_name (str): The name of the playbook.

        Returns:
            True if the playbook is registered, false otherwise.
        """
        return playbook_name in self.playbooks

    def update_workflow_name(self, old_playbook, old_workflow, new_playbook, new_workflow):
        """Update the name of a workflow.

        Args:
            old_playbook (str): Name of the current playbook.
            old_workflow (str): Name of the current workflow.
            new_playbook (str): The new name of the playbook.
            new_workflow (str): The new name of the workflow.
        """
        if old_playbook in self.playbooks and self.playbooks[old_playbook].has_workflow_name(old_workflow):
            if new_playbook != old_playbook:
                workflow = self.playbooks[old_playbook].get_workflow_by_name(old_workflow)
                workflow.name = new_workflow
                self.add_workflow(new_playbook, workflow)
                self.playbooks[old_playbook].remove_workflow_by_name(old_workflow)
            else:
                self.playbooks[old_playbook].rename_workflow(old_workflow, new_workflow)
            logger.debug('updated workflow name from '
                         '{0}-{1} to {2}-{3}'.format(old_playbook, old_workflow, new_playbook, new_workflow))

    def update_playbook_name(self, old_playbook, new_playbook):
        """Update the name of a playbook.

        Args:
            old_playbook (str): Name of the current playbook.
            new_playbook (str): The new name of the playbook.
        """
        if old_playbook in self.playbooks:
            self.playbooks[new_playbook] = self.playbooks.pop(old_playbook)
            self.playbooks[new_playbook].name = new_playbook

    def get_workflow(self, playbook_name, workflow_name):
        """Get a workflow object.

        Args:
            playbook_name (str): Playbook name under which the workflow is located.
            workflow_name (str): The name of the workflow.

        Returns:
            The workflow object if found, else None.
        """
        if playbook_name in self.playbooks:
            return self.playbooks[playbook_name].get_workflow_by_name(workflow_name)
        return None

    def get_playbook(self, playbook_name):
        """Gets a playbook

        Args:
            playbook_name (str): The name of the playbook

        Returns:
            The Playbook from the playbook name
        """
        return self.playbooks.get(playbook_name, None)

    def get_all_workflows_by_playbook(self, playbook_name):
        """Get a list of all workflow objects in a playbook.

        Args:
            playbook_name: The name of the playbook.

        Returns:
            A list of all workflow objects in a playbook.
        """
        if playbook_name in self.playbooks:
            return self.playbooks[playbook_name].get_all_workflow_names()
        else:
            return []

    def get_playbook_representation(self, playbook_name, reader=None):
        """Returns the JSON representation of a playbook.

        Args:
            playbook_name: The name of the playbook.
            reader (cls, optional): An optional class to show the playbooks differently. Defaults to None.

        Returns:
            The JSON representation of the playbook if the playbook has any workflows under it, else None.
        """
        if playbook_name in self.playbooks:
            return self.playbooks[playbook_name].read(reader=reader)
        else:
            logger.debug('No workflows are registered in controller to convert to JSON')
            return None

    def copy_workflow(self, old_playbook_name, new_playbook_name, old_workflow_name, new_workflow_name):
        """Duplicates a workflow into its current playbook, or a different playbook.

        Args:
            old_playbook_name (str): Playbook name under which the workflow is located.
            new_playbook_name (str): The new playbook name for the duplicated workflow.
            old_workflow_name (str): The name of the workflow to be copied.
            new_workflow_name (str): The new name of the duplicated workflow.
        """
        workflow = self.get_workflow(old_playbook_name, old_workflow_name)
        if workflow is not None:
            steps = workflow.strip_async_result()

            workflow_copy = deepcopy(workflow)
            workflow_copy.name = new_workflow_name
            workflow_copy.regenerate_uids()
            workflow_copy.reset_async_result()

            workflow.reload_async_result(steps)

            if new_playbook_name in self.playbooks:
                self.playbooks[new_playbook_name].add_workflow(workflow_copy)
            else:
                self.playbooks[new_playbook_name] = Playbook(new_playbook_name, [workflow_copy])
            logger.info('Workflow copied from {0}-{1} to {2}-{3}'.format(old_playbook_name, old_workflow_name,
                                                                         new_playbook_name, new_workflow_name))

    def copy_playbook(self, old_playbook_name, new_playbook_name):
        """Copies a playbook.

        Args:
            old_playbook_name (str): The name of the playbook to be copied.
            new_playbook_name (str): The new name of the duplicated playbook.
        """
        if old_playbook_name in self.playbooks:
            self.create_playbook(new_playbook_name)
            for workflow in self.playbooks[old_playbook_name].workflows.values():
                self.copy_workflow(old_playbook_name, new_playbook_name, workflow.name, workflow.name)

<<<<<<< HEAD
            # self.playbooks[new_playbook_name].regenerate_uids(with_children=)

=======
>>>>>>> de62838e
    def get_workflows_by_uid(self, workflow_uids):
        """Gets a list of workflows from their UIDs

        Args:
            workflow_uids (list[str]): The list of workflow UIDs

        Returns:
            A list of workflows
        """
        playbook_workflows = {}
        for playbook_name, playbook in self.playbooks.items():
            for workflow_uid in workflow_uids:
                workflow = playbook.get_workflow_by_uid(workflow_uid)
                if workflow is not None:
                    if playbook_name in playbook_workflows:
                        playbook_workflows[playbook_name].append(workflow)
                    else:
                        playbook_workflows[playbook_name] = [workflow]
        return playbook_workflows<|MERGE_RESOLUTION|>--- conflicted
+++ resolved
@@ -317,11 +317,6 @@
             for workflow in self.playbooks[old_playbook_name].workflows.values():
                 self.copy_workflow(old_playbook_name, new_playbook_name, workflow.name, workflow.name)
 
-<<<<<<< HEAD
-            # self.playbooks[new_playbook_name].regenerate_uids(with_children=)
-
-=======
->>>>>>> de62838e
     def get_workflows_by_uid(self, workflow_uids):
         """Gets a list of workflows from their UIDs
 
