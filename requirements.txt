--- conflicted
+++ resolved
@@ -12,10 +12,7 @@
 blinker >= 1.4
 protobuf
 enum34
-<<<<<<< HEAD
 futures
-=======
 semver
 jsonschema
-six >= 1.10.0
->>>>>>> 53e99ef9
+six >= 1.10.0