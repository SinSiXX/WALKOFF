import os
import ssl
import json
import sys

from flask import render_template, request, Response
from flask_security import login_required, auth_token_required, current_user, roles_accepted
from flask_security.utils import encrypt_password, verify_and_update_password

from core import config
from core.context import running_context
from core.helpers import locate_workflows_in_directory
import core.flags
import core.filters
from core import helpers
from . import forms, interface
from core.case.subscription import CaseSubscriptions, add_cases, delete_cases, rename_case
from core.options import Options
import core.case.database as case_database
import core.case.subscription as case_subscription
from . import database, appDevice
from .app import app
from .database import User
from .triggers import Triggers
from gevent import monkey
from server.appBlueprint import get_base_app_functions
from xml.etree import ElementTree
import pkgutil

monkey.patch_all()

user_datastore = database.user_datastore

urls = ["/", "/key", "/workflow", "/configuration", "/interface", "/execution/listener", "/execution/listener/triggers",
        "/roles", "/users", "/configuration", '/cases', '/apps']

default_urls = urls
userRoles = database.userRoles
database.initialize_userRoles(urls)
db = database.db


# devClass = appDevice.Device()


# Creates Test Data
@app.before_first_request
def create_user():
    # db.drop_all()
    database.db.create_all()

    if not database.User.query.first():
        # Add Credentials to Splunk app
        # db.session.add(Device(name="deviceOne", app="splunk", username="admin", password="hello", ip="192.168.0.1", port="5000"))

        adminRole = user_datastore.create_role(name="admin", description="administrator", pages=default_urls)
        # userRole = user_datastore.create_role(name="user", description="user")

        u = user_datastore.create_user(email='admin', password=encrypt_password('admin'))
        # u2 = user_datastore.create_user(email='user', password=encrypt_password('user'))

        user_datastore.add_role_to_user(u, adminRole)

        database.db.session.commit()

    if database.db.session.query(appDevice.App).all() == []:
        # initialize app table
        path = os.path.abspath('apps/')
        for name in os.listdir(path):
            if (os.path.isdir(os.path.join(path, name))) and ('cache' not in name):
                database.db.session.add(appDevice.App(app=name, devices=[]))

"""
    URLS
"""

@app.route("/")
@login_required
def default():
    if current_user.is_authenticated:
        default_page_name = "dashboard"
        args = {"apps": running_context.getApps(), "authKey": current_user.get_auth_token(),
                "currentUser": current_user.email, "default_page": default_page_name}
        return render_template("container.html", **args)
    else:
        return {"status": "Could Not Log In."}


# Returns the API key for the user
@app.route('/key', methods=["GET", "POST"])
@login_required
def loginInfo():
    if current_user.is_authenticated:
        return json.dumps({"auth_token": current_user.get_auth_token()})
    else:
        return {"status": "Could Not Log In."}


@app.route('/apps/', methods=['GET'])
@auth_token_required
@roles_accepted(*userRoles["/apps"])
def list_all_apps():
    return json.dumps({"apps": helpers.list_apps()})


@app.route('/apps/actions', methods=['GET'])
@auth_token_required
@roles_accepted(*userRoles["/apps"])
def list_all_apps_and_actions():
    apps = helpers.list_apps()
    return json.dumps({app: list((set(helpers.list_app_functions(app)) - get_base_app_functions())) for app in apps})


@app.route("/playbook", methods=['GET'])
@auth_token_required
@roles_accepted(*userRoles["/workflow"])
def display_available_playbooks():
    try:
        workflows = {os.path.splitext(workflow)[0]:
                     helpers.get_workflow_names_from_file(os.path.join(config.workflowsPath, workflow))
                      for workflow in locate_workflows_in_directory()}
        return json.dumps({"status": "success",
                           "playbooks": workflows})
    except Exception as e:
        return json.dumps({"status": "error: {0}".format(e)})


@app.route("/playbook/<string:name>", methods=['GET'])
@auth_token_required
@roles_accepted(*userRoles["/workflow"])
def display_playbook_workflows(name):
    try:
        workflows = {os.path.splitext(workflow)[0]:
                     helpers.get_workflow_names_from_file(os.path.join(config.workflowsPath, workflow))
                      for workflow in locate_workflows_in_directory()}
        if name in workflows:
            return json.dumps({"status": "success",
                               "workflows": workflows[name]})
        else:
            return json.dumps({"status": "error: name not found"})
    except Exception as e:
        return json.dumps({"status": "error: {0}".format(e)})


@app.route("/playbook/templates", methods=['GET'])
@auth_token_required
@roles_accepted(*userRoles["/workflow"])
def display_available_workflow_templates():
    templates = {os.path.splitext(workflow)[0]:
                     helpers.get_workflow_names_from_file(os.path.join(config.templatesPath, workflow))
                 for workflow in locate_workflows_in_directory(config.templatesPath)}
    return json.dumps({"templates": templates})


@app.route("/playbook/<string:playbook_name>/<string:workflow_name>/display", methods=['GET'])
@auth_token_required
@roles_accepted(*userRoles["/workflow"])
def display_workflow(playbook_name, workflow_name):
    if running_context.controller.is_workflow_registered(playbook_name, workflow_name):
        return json.dumps({"status": "success",
                           "steps": running_context.controller.get_workflow(playbook_name, workflow_name).get_cytoscape_data(),
                           'options': running_context.controller.get_workflow(playbook_name, workflow_name).options.as_json()})
    else:
        return json.dumps({"status": "error: name not found"})


@app.route("/playbook/<string:playbook_name>/<string:action>", methods=['POST'])
@auth_token_required
@roles_accepted(*userRoles["/workflow"])
def crud_playbook(playbook_name, action):
    if action == 'add':
        form = forms.AddPlaybookForm(request.form)
        if form.validate():
            status = 'success'
            template_playbook = form.playbook_template.data
            if template_playbook:
                if template_playbook in [os.path.splitext(workflow)[0]
                                         for workflow in locate_workflows_in_directory(config.templatesPath)]:
                    running_context.controller.create_playbook_from_template(playbook_name=playbook_name,
                                                                             template_playbook=template_playbook)
                else:
                    running_context.controller.create_playbook_from_template(playbook_name=playbook_name)
                    status = 'warning: template playbook not found. Using default template'
            else:
                running_context.controller.create_playbook_from_template(playbook_name=playbook_name)
            return json.dumps({"status": status,
                               "playbooks": running_context.controller.get_all_workflows()})

        else:
            return json.dumps({'status': 'error: invalid form'})
    elif action == 'edit':
        if running_context.controller.is_playbook_registerd(playbook_name):
            form = forms.EditPlaybookForm(request.form)
            if form.validate():
                new_name = form.new_name.data
                if new_name:
                    running_context.controller.update_playbook_name(playbook_name, new_name)
                    saved_playbooks = [os.path.splitext(playbook)[0] for playbook in locate_workflows_in_directory()]
                    if playbook_name in saved_playbooks:

                        os.rename(os.path.join(config.workflowsPath, '{0}.workflow'.format(playbook_name)),
                                  os.path.join(config.workflowsPath, '{0}.workflow'.format(new_name)))
                    return json.dumps({"status": 'success',
                                       "playbooks": running_context.controller.get_all_workflows()})
                else:
                    return json.dumps({"status": 'error: no name provided',
                                       "playbooks": running_context.controller.get_all_workflows()})
            else:
                return json.dumps({"status": 'error: invalid form',
                                   "playbooks": running_context.controller.get_all_workflows()})
        else:
            return json.dumps({"status": 'error: playbook name not found',
                               "playbooks": running_context.controller.get_all_workflows()})
    elif action == 'delete':
        status = 'success'
        if running_context.controller.is_playbook_registerd(playbook_name):
            running_context.controller.remove_playbook(playbook_name)
        if playbook_name in [os.path.splitext(playbook)[0] for playbook in locate_workflows_in_directory()]:
            try:
                os.remove(os.path.join(config.workflowsPath, '{0}.workflow'.format(playbook_name)))
            except OSError as e:
                status = 'error: error occurred while remove playbook file: {0}'.format(e)

        return json.dumps({'status': status, 'playbooks': running_context.controller.get_all_workflows()})
    else:
        return json.dumps({"status": 'error: invalid operation'})



def add_default_template(playbook_name, workflow_name):
    running_context.controller.create_workflow_from_template(playbook_name=playbook_name,
                                                             workflow_name=workflow_name)


@app.route("/playbook/<string:playbook_name>/<string:workflow_name>/<string:action>", methods=['POST'])
@auth_token_required
@roles_accepted(*userRoles["/workflow"])
def workflow(playbook_name, workflow_name, action):
    if action == 'add':
        form = forms.AddWorkflowForm(request.form)
        if form.validate():
            status = 'success'
            template_playbook = form.playbook.data
            template = form.template.data
            if template and template_playbook:
                if template_playbook in [os.path.splitext(workflow)[0]
                                         for workflow in locate_workflows_in_directory(config.templatesPath)]:
                    res = running_context.controller.create_workflow_from_template(playbook_name=playbook_name,
                                                                                   workflow_name=workflow_name,
                                                                                   template_playbook=template_playbook,
                                                                                   template_name=template)
                    if not res:
                        add_default_template(playbook_name, workflow_name)
                        status = 'warning: template not found in playbook. Using default template'
                else:
                    add_default_template(playbook_name, workflow_name)
                    status = 'warning: template playbook not found. Using default template'
            else:
                add_default_template(playbook_name, workflow_name)
            if running_context.controller.is_workflow_registered(playbook_name, workflow_name):
                workflow = running_context.controller.get_workflow(playbook_name, workflow_name)
                return json.dumps({'workflow': {'name': workflow_name,
                                                'steps': workflow.get_cytoscape_data(),
                                                'options': workflow.options.as_json()},
                                   'status': status})
            else:
                return json.dumps({'status': 'error: could not add workflow'})
        else:
            return json.dumps({'status': 'error: invalid form'})

    elif action == 'edit':
        if running_context.controller.is_workflow_registered(playbook_name, workflow_name):
            form = forms.EditPlayNameForm(request.form)
            if form.validate():
                enabled = form.enabled.data if form.enabled.data else False
                scheduler = {'type': form.scheduler_type.data if form.scheduler_type.data else 'chron',
                             'autorun': str(form.autoRun.data).lower() if form.autoRun.data else 'false',
                             'args': json.loads(form.scheduler_args.data) if form.scheduler_args.data else {}}
                running_context.controller.get_workflow(playbook_name, workflow_name).options = \
                    Options(scheduler=scheduler, enabled=enabled)
                if form.new_name.data:
                    running_context.controller.update_workflow_name(playbook_name,
                                                                    workflow_name,
                                                                    playbook_name,
                                                                    form.new_name.data)
                    workflow_name = form.new_name.data
                workflow = running_context.controller.get_workflow(playbook_name, workflow_name)
                if workflow:
                    return json.dumps({'workflow': {'name': workflow_name, 'options': workflow.options.as_json()},
                                       'status': 'success'})
                else:
                    json.dumps({'status': 'error: altered workflow can no longer be located'})
            else:
                return json.dumps({'status': 'error: invalid form'})
        else:
            return json.dumps({'status': 'error: workflow name is not valid'})

    elif action == 'save':
        if running_context.controller.is_workflow_registered(playbook_name, workflow_name):
            if request.get_json():
                if 'cytoscape' in request.get_json():
                    workflow = running_context.controller.get_workflow(playbook_name, workflow_name)
                    workflow.from_cytoscape_data(json.loads(request.get_json()['cytoscape']))
                    try:
                        write_format = 'w' if sys.version_info[0] == 2 else 'wb'
                        workflow_filename = os.path.join(config.workflowsPath, '{0}.workflow'.format(playbook_name))
                        with open(workflow_filename, write_format) as workflow_out:
                            xml = ElementTree.tostring(running_context.controller.playbook_to_xml(playbook_name))
                            workflow_out.write(xml)
                        return json.dumps({"status": "success", "steps": workflow.get_cytoscape_data()})
                    except (OSError, IOError) as e:
                        return json.dumps(
                            {"status": "Error saving: {0}".format(e.message),
                             "steps": workflow.get_cytoscape_data()})
                else:
                    return json.dumps({"status": "error: malformed json"})
            else:
                return json.dumps({"status": "error: no information received"})
        else:
            return json.dumps({'status': 'error: workflow name is not valid'})

    elif action == 'delete':
<<<<<<< HEAD
        workflow_names = {workflow: helpers.get_workflow_name_from_file(os.path.join(config.workflowsPath, workflow))
                          for workflow in locate_workflows_in_directory()}
        # TODO: pass in filename to delete
        matching_workflows = [workflow_filename
                              for workflow_filename, workflow_name in workflow_names.items() if workflow_name == name]
        status = 'success'
        if matching_workflows:
            try:
                for workflow in matching_workflows:
                    os.remove(os.path.join(config.workflowsPath, workflow))
            except OSError:
                status = 'error deleting files'
        if name in running_context.controller.workflows:
            running_context.controller.removeWorkflow(name)
        return json.dumps({'status': status,
                           'workflows': list(running_context.controller.workflows.keys())})

    elif name in running_context.controller.workflows:
        if action == "cytoscape":
            output = running_context.controller.workflows[name].get_cytoscape_data()
            return json.dumps(output)
        if action == "execute":
            running_context.controller.executeWorkflow(name=name, start="start")
            responseFormat = request.form.get("format")

            response = json.dumps({"status": "success"})

            # if responseFormat == "cytoscape":
            #     #response = json.dumps(helpers.get_cytoscape_data(steps=steps))
            #     response = json.dumps({"status": "success"})
            # else:
            #     response = json.dumps(str(steps))
            return Response(response, mimetype="application/json")
=======
        if running_context.controller.is_workflow_registered(playbook_name, workflow_name):
            running_context.controller.removeWorkflow(playbook_name, workflow_name)
            status = 'success'
        else:
            status = 'error: invalid workflow name'
        return json.dumps({"status": status,
                           "playbooks": running_context.controller.get_all_workflows()})

    elif action =='execute':
        if running_context.controller.is_workflow_registered(playbook_name, workflow_name):
            running_context.controller.executeWorkflow(playbook_name, workflow_name)
            status = 'success'
        else:
            status = 'error: invalid workflow name'
        return json.dumps({"status": status})

>>>>>>> 493b96bc
    else:
        return json.dumps({"status": 'error: invalid operation'})

@app.route('/flags', methods=['GET'])
@auth_token_required
@roles_accepted(*userRoles['/workflow'])
def display_flags():
    return json.dumps({"status": "success",
                       "flags": [name for _, name, _ in pkgutil.iter_modules([os.path.dirname(core.flags.__file__)])]})

@app.route('/filters', methods=['GET'])
@auth_token_required
@roles_accepted(*userRoles['/workflow'])
def display_filters():
    return json.dumps({"status": "success",
                       "filters": [name
                                   for _, name, _ in pkgutil.iter_modules([os.path.dirname(core.filters.__file__)])]})

@app.route('/cases', methods=['GET'])
@auth_token_required
@roles_accepted(*userRoles['/cases'])
def display_cases():
    return json.dumps(case_database.case_db.cases_as_json())


@app.route('/cases/<string:case_name>/<string:action>', methods=['POST'])
@auth_token_required
@roles_accepted(*userRoles['/cases'])
def crud_case(case_name, action):
    if action == 'add':
        case = CaseSubscriptions()
        add_cases({"{0}".format(str(case_name)): case})
        return json.dumps(case_subscription.subscriptions_as_json())
    elif action == 'delete':
        delete_cases([case_name])
        return json.dumps(case_subscription.subscriptions_as_json())
    elif action == 'edit':
        form = forms.EditCaseForm(request.form)
        if form.validate():
            if form.name.data:
                rename_case(case_name, form.name.data)
                if form.note.data:
                    case_database.case_db.edit_case_note(form.name.data, form.note.data)
            elif form.note.data:
                case_database.case_db.edit_case_note(case_name, form.note.data)
            return json.dumps(case_database.case_db.cases_as_json())
    else:
        return json.dumps({"status": "Invalid operation {0}".format(action)})


@app.route('/cases/<string:case_name>', methods=['GET'])
@auth_token_required
@roles_accepted(*userRoles['/cases'])
def display_case(case_name):
    case = case_database.case_db.session.query(case_database.Case) \
        .filter(case_database.Case.name == case_name).first()
    if case:
        return json.dumps({'case': case.as_json()})
    else:
        return json.dumps({'status': 'Case with given name does not exist'})


@app.route('/cases/event/<int:event_id>/edit', methods=['POST'])
@auth_token_required
@roles_accepted(*userRoles['/cases'])
def edit_event_note(event_id):
    form = forms.EditEventForm(request.form)
    if form.validate():
        if form.note.data:
            valid_event_id = case_database.case_db.session.query(case_database.Event) \
                .filter(case_database.Event.id == event_id).all()
            if valid_event_id:
                case_database.case_db.edit_event_note(event_id, form.note.data)
                return json.dumps(case_database.case_db.event_as_json(event_id))
            else:
                return json.dumps({"status": "invalid event"})
    else:
        return json.dumps({"status": "Invalid form"})


@app.route('/cases/subscriptions/available', methods=['GET'])
@auth_token_required
@roles_accepted(*userRoles['/cases'])
def display_possible_subscriptions():
    with open(os.path.join('.', 'data', 'events.json')) as f:
        return f.read()


@app.route('/cases/subscriptions/<string:case_name>/global/edit', methods=['POST'])
@auth_token_required
@roles_accepted(*userRoles['/cases'])
def edit_global_subscription(case_name):
    form = forms.EditGlobalSubscriptionForm(request.form)
    if form.validate():
        global_sub = case_subscription.GlobalSubscriptions(controller=form.controller.data,
                                                           workflow=form.workflow.data,
                                                           step=form.step.data,
                                                           next_step=form.next_step.data,
                                                           flag=form.flag.data,
                                                           filter=form.filter.data)
        success = case_subscription.edit_global_subscription(case_name, global_sub)
        if success:
            return json.dumps(case_subscription.subscriptions_as_json())
        else:
            return json.dumps({"status": "Error: Case name {0} was not found".format(case_name)})
    else:
        return json.dumps({"status": "Error: form invalid"})


@app.route('/cases/subscriptions/<string:case_name>/subscription/<string:action>', methods=['POST'])
@auth_token_required
@roles_accepted(*userRoles['/cases'])
def crud_subscription(case_name, action):
    if action == 'edit':
        form = forms.EditSubscriptionForm(request.form)
        if form.validate():
            success = case_subscription.edit_subscription(case_name, form.ancestry.data, form.events.data)
            if success:
                return json.dumps(case_subscription.subscriptions_as_json())
            else:
                return json.dumps({"status": "Error occurred while editing subscription"})
        else:
            return json.dumps({"status": "Error: Case name {0} was not found".format(case_name)})
    elif action == 'add':
        form = forms.AddSubscriptionForm(request.form)
        if form.validate():
            case_subscription.add_subscription(case_name, form.ancestry.data, form.events.data)
            return json.dumps(case_subscription.subscriptions_as_json())
    elif action == 'delete':
        form = forms.DeleteSubscriptionForm(request.form)
        if form.validate():
            case_subscription.remove_subscription_node(case_name, form.ancestry.data)
            return json.dumps(case_subscription.subscriptions_as_json())


@app.route('/cases/subscriptions/', methods=['GET'])
@auth_token_required
@roles_accepted(*userRoles['/cases'])
def display_subscriptions():
    return json.dumps(case_subscription.subscriptions_as_json())


@app.route("/configuration/<string:key>", methods=['POST'])
@auth_token_required
@roles_accepted(*userRoles["/configuration"])
def configValues(key):
    if current_user.is_authenticated and key:
        if hasattr(config, key):
            return json.dumps({str(key): str(getattr(config, key))})


# Returns System-Level Interface Pages
@app.route('/interface/<string:name>/display', methods=["POST"])
@auth_token_required
@roles_accepted(*userRoles["/interface"])
def systemPages(name):
    if current_user.is_authenticated and name:
        args = getattr(interface, name)()
        return render_template("pages/" + name + "/index.html", **args)
    else:
        return {"status": "Could Not Log In."}


# Controls execution triggers
@app.route('/execution/listener', methods=["POST"])
@auth_token_required
@roles_accepted(*userRoles["/execution/listener"])
def listener():
    form = forms.incomingDataForm(request.form)
    listener_output = Triggers.execute(form.data.data) if form.validate() else {}
    return json.dumps(listener_output)


@app.route('/execution/listener/triggers', methods=["GET"])
@auth_token_required
@roles_accepted(*userRoles["/execution/listener/triggers"])
def displayAllTriggers():
    result = str(Triggers.query.all())
    return result


@app.route('/execution/listener/triggers/<string:action>', methods=["POST"])
@auth_token_required
@roles_accepted(*userRoles["/execution/listener/triggers"])
def triggerManagement(action):
    if action == "add":
        form = forms.addNewTriggerForm(request.form)
        if form.validate():
            query = Triggers.query.filter_by(name=form.name.data).first()
            if query is None:
                database.db.session.add(
                    Triggers(name=form.name.data, condition=json.dumps(form.conditional.data), play=form.play.data))

                database.db.session.commit()
                return json.dumps({"status": "trigger successfully added"})
            else:
                return json.dumps({"status": "trigger with that name already exists"})
        return json.dumps({"status": "trigger could not be added"})


@app.route('/execution/listener/triggers/<string:name>/<string:action>', methods=["POST"])
@auth_token_required
@roles_accepted(*userRoles["/execution/listener/triggers"])
def triggerFunctions(action, name):
    if action == "edit":
        form = forms.editTriggerForm(request.form)
        trigger = Triggers.query.filter_by(name=name).first()
        if form.validate() and trigger is not None:
            # Ensures new name is unique
            if form.name.data:
                if len(Triggers.query.filter_by(name=form.name.data).all()) > 0:
                    return json.dumps({"status": "device could not be edited"})

            result = trigger.editTrigger(form)

            if result:
                db.session.commit()
                return json.dumps({"status": "device successfully edited"})

        return json.dumps({"status": "device could not be edited"})

    elif action == "remove":
        query = Triggers.query.filter_by(name=name).first()
        if query:
            Triggers.query.filter_by(name=name).delete()
            database.db.session.commit()
            return json.dumps({"status": "removed trigger"})
        elif query is None:
            json.dumps({"status": "trigger does not exist"})
        return json.dumps({"status": "could not remove trigger"})

    elif action == "display":
        query = Triggers.query.filter_by(name=name).first()
        if query:
            return str(query)
        return json.dumps({"status": "could not display trigger"})


# Controls roles
@app.route('/roles/<string:action>', methods=["POST"])
@auth_token_required
@roles_accepted(*userRoles["/roles"])
def roleAddActions(action):
    # Adds a new role
    if action == "add":
        form = forms.NewRoleForm(request.form)
        if form.validate():
            if not database.Role.query.filter_by(name=form.name.data).first():
                n = form.name.data

                if form.description.data is not None:
                    d = form.description.data
                    user_datastore.create_role(name=n, description=d, pages=default_urls)
                else:
                    user_datastore.create_role(name=n, pages=default_urls)

                database.add_to_userRoles(n, default_urls)

                db.session.commit()
                return json.dumps({"status": "role added " + n})
            else:
                return json.dumps({"status": "role exists"})
        else:
            return json.dumps({"status": "invalid input"})
    else:
        return json.dumps({"status": "invalid input"})


@app.route('/roles/<string:action>/<string:name>', methods=["POST"])
@auth_token_required
@roles_accepted(*userRoles["/roles"])
def roleActions(action, name):
    role = database.Role.query.filter_by(name=name).first()

    if role:

        if action == "edit":
            form = forms.EditRoleForm(request.form)
            if form.validate():
                if form.description.data:
                    role.setDescription(form.description.data)
                if form.pages.data:
                    database.add_to_userRoles(name, form.pages)
            return json.dumps(role.display())

        elif action == "display":
            return json.dumps(role.display())
        else:
            return json.dumps({"status": "invalid input"})

    return json.dumps({"status": "role does not exist"})


# Controls non-specific users and roles
@app.route('/users/<string:action>', methods=["POST"])
@auth_token_required
@roles_accepted(*userRoles["/users"])
def userNonSpecificActions(action):
    # Adds a new user
    if action == "add":
        form = forms.NewUserForm(request.form)
        if form.validate():
            if not database.User.query.filter_by(email=form.username.data).first():
                un = form.username.data
                pw = encrypt_password(form.password.data)

                # Creates User
                u = user_datastore.create_user(email=un, password=pw)

                if form.role.entries:
                    u.setRoles(form.role.entries)

                db.session.commit()
                return json.dumps({"status": "user added " + str(u.id)})
            else:
                return json.dumps({"status": "user exists"})
        else:
            return json.dumps({"status": "invalid input"})


# Controls non-specific users and roles
@app.route('/users', methods=["POST"])
@auth_token_required
@roles_accepted(*userRoles["/users"])
def displayAllUsers():
    result = str(User.query.all())
    return result


# Controls non-specific users and roles
@app.route('/users/<string:id_or_email>', methods=["POST"])
@auth_token_required
@roles_accepted(*userRoles["/users"])
def displayUser(id_or_email):
    user = user_datastore.get_user(id_or_email)
    if user:
        return json.dumps(user.display())
    else:
        return json.dumps({"status": "could not display user"})


# Controls users and roles
@app.route('/users/<string:id_or_email>/<string:action>', methods=["POST"])
@auth_token_required
@roles_accepted(*userRoles["/users"])
def userActions(action, id_or_email):
    user = user_datastore.get_user(id_or_email)
    if user:
        if action == "remove":
            if user != current_user:
                user_datastore.delete_user(user)
                db.session.commit()
                return json.dumps({"status": "user removed"})
            else:
                return json.dumps({"status": "user could not be removed"})

        elif action == "edit":
            form = forms.EditUserForm(request.form)
            if form.validate():
                if form.password:
                    verify_and_update_password(form.password.data, user)
                if form.role.entries:
                    user.setRoles(form.role.entries)

            return json.dumps(user.display())

        elif action == "display":
            if user is not None:
                return json.dumps(user.display())
            else:
                return json.dumps({"status": "could not display user"})


# Controls the non-specific app device configuration
@app.route('/configuration/<string:app>/devices', methods=["POST"])
@auth_token_required
@roles_accepted(*userRoles["/configuration"])
def listDevices(app):
    query = running_context.Device.query.all()
    output = []
    if query:
        for device in query:
            for app_elem in device.apps:
                if app_elem.app == app:
                    output.append(device.as_json())
    return json.dumps(output)


# Controls the non-specific app device configuration
@app.route('/configuration/<string:app>/devices/<string:action>', methods=["POST"])
@auth_token_required
@roles_accepted(*userRoles["/configuration"])
def configDevicesConfig(app, action):
    if action == "add":
        form = forms.AddNewDeviceForm(request.form)
        if form.validate():
            if len(running_context.Device.query.filter_by(name=form.name.data).all()) > 0:
                return json.dumps({"status": "device could not be added"})

            running_context.Device.add_device(name=form.name.data, username=form.username.data,
                                              password=form.pw.data, ip=form.ipaddr.data, port=form.port.data,
                                              app_server=app,
                                              extraFields=form.extraFields.data)

            return json.dumps({"status": "device successfully added"})
        return json.dumps({"status": "device could not be added"})
    if action == "all":
        query = running_context.App.query.filter_by(name=app).first()
        output = []
        if query:
            for device in query.devices:
                output.append(device.as_json())

            return json.dumps(output)
    return json.dumps({"status": "could not display all devices"})


# Controls the specific app device configuration
@app.route('/configuration/<string:app>/devices/<string:device>/<string:action>', methods=["POST"])
@auth_token_required
@roles_accepted(*userRoles["/configuration"])
def configDevicesConfigId(app, device, action):
    if action == "display":
        dev = running_context.Device.query.filter_by(name=device).first()
        if dev is not None:
            return json.dumps(dev.as_json())
        return json.dumps({"status": "could not display device"})

    elif action == "remove":
        dev = running_context.Device.query.filter_by(name=device).first()
        if dev is not None:
            dev.delete()
            db.session.commit()
            return json.dumps({"status": "removed device"})
        return json.dumps({"status": "could not remove device"})

    elif action == "edit":
        form = forms.EditDeviceForm(request.form)
        dev = running_context.Device.query.filter_by(name=device).first()
        if form.validate() and dev is not None:
            # Ensures new name is unique
            # if len(devClass.query.filter_by(name=str(device)).all()) > 0:
            #     return json.dumps({"status": "device could not be edited"})

            dev.editDevice(form)

            db.session.commit()
            return json.dumps({"status": "device successfully edited"})
        return json.dumps({"status": "device could not be edited"})


# Start Flask
def start(config_type=None):
    global db, env

    if config.https.lower() == "true":
        # Sets up HTTPS
        if config.TLS_version == "1.2":
            context = ssl.SSLContext(ssl.PROTOCOL_TLSv1_2)
        elif config.TLS_version == "1.1":
            context = ssl.SSLContext(ssl.PROTOCOL_TLSv1_1)
        else:
            context = ssl.SSLContext(ssl.PROTOCOL_TLSv1_2)

        # Provide user with informative error message
        displayIfFileNotFound(config.certificatePath)
        displayIfFileNotFound(config.privateKeyPath)

        context.load_cert_chain(config.certificatePath, config.privateKeyPath)
        app.run(debug=config.debug, ssl_context=context, host=config.host, port=int(config.port), threaded=True)
    else:
        app.run(debug=config.debug, host=config.host, port=int(config.port), threaded=True)


def displayIfFileNotFound(filepath):
    if not os.path.isfile(filepath):
        print("File not found: " + filepath)<|MERGE_RESOLUTION|>--- conflicted
+++ resolved
@@ -320,41 +320,6 @@
             return json.dumps({'status': 'error: workflow name is not valid'})
 
     elif action == 'delete':
-<<<<<<< HEAD
-        workflow_names = {workflow: helpers.get_workflow_name_from_file(os.path.join(config.workflowsPath, workflow))
-                          for workflow in locate_workflows_in_directory()}
-        # TODO: pass in filename to delete
-        matching_workflows = [workflow_filename
-                              for workflow_filename, workflow_name in workflow_names.items() if workflow_name == name]
-        status = 'success'
-        if matching_workflows:
-            try:
-                for workflow in matching_workflows:
-                    os.remove(os.path.join(config.workflowsPath, workflow))
-            except OSError:
-                status = 'error deleting files'
-        if name in running_context.controller.workflows:
-            running_context.controller.removeWorkflow(name)
-        return json.dumps({'status': status,
-                           'workflows': list(running_context.controller.workflows.keys())})
-
-    elif name in running_context.controller.workflows:
-        if action == "cytoscape":
-            output = running_context.controller.workflows[name].get_cytoscape_data()
-            return json.dumps(output)
-        if action == "execute":
-            running_context.controller.executeWorkflow(name=name, start="start")
-            responseFormat = request.form.get("format")
-
-            response = json.dumps({"status": "success"})
-
-            # if responseFormat == "cytoscape":
-            #     #response = json.dumps(helpers.get_cytoscape_data(steps=steps))
-            #     response = json.dumps({"status": "success"})
-            # else:
-            #     response = json.dumps(str(steps))
-            return Response(response, mimetype="application/json")
-=======
         if running_context.controller.is_workflow_registered(playbook_name, workflow_name):
             running_context.controller.removeWorkflow(playbook_name, workflow_name)
             status = 'success'
@@ -371,7 +336,6 @@
             status = 'error: invalid workflow name'
         return json.dumps({"status": status})
 
->>>>>>> 493b96bc
     else:
         return json.dumps({"status": 'error: invalid operation'})
 
