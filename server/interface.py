from server import forms
import json
from core.context import running_context


def devices():
    return {"apps": running_context.get_apps(),
            "form": forms.AddNewDeviceForm(),
            "editDeviceform": forms.EditDeviceForm()}


def settings():
    user_form = forms.UserForm()
    choices = [(obj.email, str(obj.email)) for obj in running_context.User.query.all()]
<<<<<<< HEAD
    userForm.username.choices = choices
    addUserForm = forms.addUserForm()
    roles =[(x.name,str(x.name)) for x in running_context.Role.query.all()]
    addUserForm.roles.choices = roles
    return {"systemForm": forms.SettingsForm(), "userForm": userForm, "addUserForm": addUserForm }
=======
    user_form.username.choices = choices
    return {"systemForm": forms.SettingsForm(), "userForm": user_form, "addUserForm": forms.AddUserForm()}
>>>>>>> fcc0b673


def playbook():
    return {"currentWorkflow": "multiactionWorkflow"}


def triggers():
    return {"form": forms.AddNewTriggerForm(), "editForm": forms.EditTriggerForm()}


def cases():
    return {"currentWorkflow": "multiactionWorkflow"}


def dashboard():
    return {"widgets":[{"app":"HelloWorld", "widget":"testWidget"}]}


def controller():
    return {
        "currentController": str(running_context.controller.name),
        "loadedWorkflows": running_context.controller.get_all_workflows(),
        "schedulerStatus": running_context.controller.scheduler.state
    }<|MERGE_RESOLUTION|>--- conflicted
+++ resolved
@@ -12,16 +12,11 @@
 def settings():
     user_form = forms.UserForm()
     choices = [(obj.email, str(obj.email)) for obj in running_context.User.query.all()]
-<<<<<<< HEAD
-    userForm.username.choices = choices
+    user_form.username.choices = choices
     addUserForm = forms.addUserForm()
     roles =[(x.name,str(x.name)) for x in running_context.Role.query.all()]
     addUserForm.roles.choices = roles
     return {"systemForm": forms.SettingsForm(), "userForm": userForm, "addUserForm": addUserForm }
-=======
-    user_form.username.choices = choices
-    return {"systemForm": forms.SettingsForm(), "userForm": user_form, "addUserForm": forms.AddUserForm()}
->>>>>>> fcc0b673
 
 
 def playbook():
