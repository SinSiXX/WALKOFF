import json
from flask import Blueprint, Response
<<<<<<< HEAD
from server.security import roles_accepted
from flask_jwt_extended import jwt_required
from gevent.event import Event, AsyncResult
=======
from flask_security import auth_token_required, roles_accepted
from gevent.event import AsyncResult, Event
from gevent import sleep, Timeout
>>>>>>> 46b27314

events_page = Blueprint('events_page', __name__)

__case_event_json = AsyncResult()
__sync_signal = Event()


def __case_event_generator():
    while True:
        try:
            data = __case_event_json.get(timeout=60)
            yield 'data: %s\n\n' % data
            __sync_signal.wait()
        except Timeout:
            pass


def __push_to_case_stream(sender, **kwargs):
    out = {'name': sender.name,
           'uid': sender.uid}
    if 'data' in kwargs:
        out['data'] = kwargs['data']
    __case_event_json.set(json.dumps(out))
    sleep(0)
    __sync_signal.set()
    __sync_signal.clear()


def setup_case_stream():
    from blinker import NamedSignal
    import core.case.callbacks as callbacks
    signals = [getattr(callbacks, field) for field in dir(callbacks) if (not field.startswith('__')
                                                                             and isinstance(getattr(callbacks, field),
                                                                                            NamedSignal))]
    for signal in signals:
        signal.connect(__push_to_case_stream)
    pass


@events_page.route('/', methods=['GET'])
@jwt_required
def stream_case_events():
    from server.flaskserver import running_context

    @roles_accepted(*running_context.user_roles['/cases'])
    def inner():
        return Response(__case_event_generator(), mimetype='text/event-stream')
    return inner()
<|MERGE_RESOLUTION|>--- conflicted
+++ resolved
@@ -1,14 +1,9 @@
 import json
 from flask import Blueprint, Response
-<<<<<<< HEAD
 from server.security import roles_accepted
 from flask_jwt_extended import jwt_required
 from gevent.event import Event, AsyncResult
-=======
-from flask_security import auth_token_required, roles_accepted
-from gevent.event import AsyncResult, Event
 from gevent import sleep, Timeout
->>>>>>> 46b27314
 
 events_page = Blueprint('events_page', __name__)
 
