from flask import request, current_app
from flask_security import roles_accepted
from flask_security.utils import encrypt_password, verify_password
from server.return_codes import *


def read_all_users():
    from server.context import running_context

    @roles_accepted(*running_context.user_roles['/users'])
    def __func():
        result = [user.display() for user in running_context.User.query.all()]

        return result, SUCCESS
    return __func()


def create_user():
    from server.context import running_context

    @roles_accepted(*running_context.user_roles['/users'])
    def __func():
        data = request.get_json()
        username = data['username']
        if not running_context.User.query.filter_by(email=username).first():
            password = encrypt_password(data['password'])

            # Creates User
<<<<<<< HEAD
            if 'active' in data:
                user = running_context.user_datastore.create_user(email=username, password=password, active=True)
            else:
                user = running_context.user_datastore.create_user(email=username, password=password)
=======
            u = running_context.user_datastore.create_user(email=un, password=pw, active=data['active'] if 'active' in data else True)

>>>>>>> 90274c36
            if 'roles' in data:
                user.set_roles(data['roles'])

            has_admin = False
            for role in user.roles:
                if role.name == 'admin':
                    has_admin = True
            if not has_admin:
                r = {'name': 'admin', 'description': None}
                user.set_roles([r])

            running_context.db.session.commit()
            current_app.logger.info('User added: {0}'.format(user.display()))
            return user.display(), OBJECT_CREATED
        else:
            current_app.logger.warning('Could not create user {0}. User already exists.'.format(username))
            return {"error": "User {0} already exists.".format(username)}, OBJECT_EXISTS_ERROR
    return __func()


def read_user(user_id):
    from server.context import running_context

    @roles_accepted(*running_context.user_roles['/users'])
    def __func():
        user = running_context.user_datastore.get_user(user_id)
        if user:
            return user.display(), SUCCESS
        else:
            current_app.logger.error('Could not display user {0}. User does not exist.'.format(user_id))
            return {"error": 'User with id {0} does not exist.'.format(user_id)}, OBJECT_DNE_ERROR
    return __func()


def update_user():
    from server.context import running_context

    @roles_accepted(*running_context.user_roles['/users'])
    def __func():
        data = request.get_json()

        user = running_context.user_datastore.get_user(data['id'])
        if user:
            current_username = user.email

            if 'old_password' in data and 'new_password' in data:
                if verify_password(data['old_password'], user.password):
                    user.password = encrypt_password(data['new_password'])
                else:
                    return {"error": "Could not reset password"}, 400

            if 'active' in data:
                user.active = data['active']
            if 'roles' in data:
                user.set_roles(data['roles'])
            if 'username' in data:
                user.email = data['username']

            running_context.db.session.commit()
            current_app.logger.info('Updated user {0}. Updated to: {1}'.format(current_username, user.display()))
            return user.display(), SUCCESS
        else:
            current_app.logger.error('Could not edit user {0}. User does not exist.'.format(data['id']))
            return {"error": 'User {0} does not exist.'.format(data['id'])}, OBJECT_DNE_ERROR
    return __func()


def delete_user(user_id):
    from server.flaskserver import running_context, current_user

    @roles_accepted(*running_context.user_roles['/users'])
    def __func():
        user = running_context.user_datastore.get_user(user_id)
        if user:
            if user != current_user:
                running_context.user_datastore.delete_user(user)
                running_context.db.session.commit()
                current_app.logger.info('User {0} deleted'.format(user.email))
                return {}, SUCCESS
            else:
                current_app.logger.error('Could not delete user {0}. User is current user.'.format(user.email))
                return {"error": 'User {0} is current user.'.format(user.email)}, UNAUTHORIZED_ERROR
        else:
            current_app.logger.error('Could not delete user {0}. User does not exist.'.format(user_id))
            return {"error": 'User with id {0} does not exist.'.format(user_id)}, OBJECT_DNE_ERROR
    return __func()<|MERGE_RESOLUTION|>--- conflicted
+++ resolved
@@ -26,15 +26,11 @@
             password = encrypt_password(data['password'])
 
             # Creates User
-<<<<<<< HEAD
             if 'active' in data:
-                user = running_context.user_datastore.create_user(email=username, password=password, active=True)
+                user = running_context.user_datastore.create_user(
+                    email=username, password=password, active=data['active'])
             else:
                 user = running_context.user_datastore.create_user(email=username, password=password)
-=======
-            u = running_context.user_datastore.create_user(email=un, password=pw, active=data['active'] if 'active' in data else True)
-
->>>>>>> 90274c36
             if 'roles' in data:
                 user.set_roles(data['roles'])
 
