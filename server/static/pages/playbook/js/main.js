$(function(){
    "use strict";

    $(".nav-tabs ul li a").each(function() {
        $(this).attr("href", location.href.toString()+$(this).attr("href"));
    });

    //--------------------
    // Top level variables
    //--------------------

    var currentPlaybook = null;
    var currentWorkflow = null;
    var workflowList = null;
    var cy = null;
    var ur = null;
    var appData = null;
    var flagsList = [];
    var filtersList = [];
    var startNode = null;

    //--------------------
    // Top level functions
    //--------------------

    // Reformat the JSON data returned from the /playbook endpoint
    // into a format that jsTree can understand.
    function formatWorkflowJsonDataForJsTree(data) {
        data = data.playbooks;
        workflowList = data;
        var jstreeData = [];
        $.each(data, function( playbookName, workflows ) {
            var playbook = {};
            playbook.text = playbookName;
            playbook.children = [];
            $.each(workflows.sort(), function( index, workflowName ) {
                playbook.children.push({text: workflowName, icon: "jstree-file", data: {playbook: playbookName}});
            });
            jstreeData.push(playbook);
        });

        // Sort jstreeData by playbook name
        jstreeData = jstreeData.sort(function(a, b){
            return a.text.localeCompare(b.text);
        });

        return jstreeData;
    }


    // Reformat the JSON data returned from the /apps/actions endpoint
    // into a format that jsTree can understand.
    function formatAppsActionJsonDataForJsTree(data) {
        appData = {};
        var jstreeData = [];
        $.each(data, function( appName, actions ) {
            var app = {};
            app.text = appName;
            app.children = [];
            $.each(actions, function( actionName, actionProperties ) {
                app.children.push({text: actionName, icon: "jstree-file", data: {app: appName}});
            });

            // Sort children by action name
            app.children = app.children.sort(function(a, b){
                return a.text.localeCompare(b.text);
            });

            jstreeData.push(app);

            appData[appName] = {actions: actions};
        });

        // Sort jstreeData by app name
        jstreeData = jstreeData.sort(function(a, b){
            return a.text.localeCompare(b.text);
        });

        return jstreeData;
    }

    function getStartNode() {
        return startNode;
    }

    function setStartNode(start) {
        // If no start was given set it to one of the root nodes
        if (start) {
            startNode = start;
        }
        else {
            var roots = cy.nodes().roots();
            if (roots.size() > 0) {
                startNode = roots[0].data("parameters").name;
            }
        }
    }

    function createSchema(parameters) {
        var appNames = [];
        $.each(appData, function( appName, value ) {
            appNames.push(appName);
        });

        // This function creates a subschema for a single action. It contains
        // all the inputs of the action so the user only needs to enter the value.
        // When the user changes the action/flag/filter dropdown menu, the correct
        // number of inputs will be displayed in the form.
        function convertInputToSchema(args, inputName) {
            var subSchema = {
                type: "object",
                title: "Inputs",
                properties: {
                    $action: { // We need this to make sure each input is unique, since oneOf requires an exact match.
                        type: "string",
                        enum: [inputName],
                        options: {
                            hidden: true
                        }
                    }
                }
            };

            $.each(args, function( index, arg ) {
                var pythonType = arg.type;
                var valueSchema = null;
                if (pythonType === "str") {
                    valueSchema = {
                        type: "string",
                        title: "Type: string"
                    };
                }
                else if (pythonType === "int") {
                    valueSchema = {
                        type: "integer",
                        title: "Type: integer"
                    };
                }
                else if (pythonType === "float") {
                    valueSchema = {
                        type: "number",
                        title: "Type: float"
                    };
                }
                else if (pythonType === "bool") {
                    valueSchema = {
                        type: "boolean",
                        format: "checkbox",
                        title: "Type: boolean"
                    };
                }

                subSchema.properties[arg.name] = {
                    type: "object",
                    title: "Input " + (index+1) + ": " + arg.name,
                    propertyOrder: index,
                    options: {
                        disable_collapse: true
                    },
                    properties: {
                        value: valueSchema,
                        key: { // This is hidden since it should not be modified by user
                            type: "string",
                            default: arg.name,
                            options: {
                                hidden: true
                            }
                        },
                        format: { // This is hidden since it should not be modified by user
                            type: "string",
                            default: pythonType,
                            options: {
                                hidden: true
                            }
                        }
                    }
                }
            });


            return subSchema;
        }

        var definitions = {};

        // Create the sub-schema for the actions
        var actions = appData[parameters.app].actions;
        var oneOfActions = [];
        $.each(actions, function( actionName, actionProperties ) {
            var args = actionProperties.args;
            definitions["action_" + actionName] = convertInputToSchema(args, actionName);
            oneOfActions.push({
                $ref: "#/definitions/" + "action_" + actionName,
                title: actionName
            });
        });

        // Create the sub-schema for the flags
        var flags = flagsList;
        var oneOfFlags = [];
        $.each(flags, function( flagName, flagProperties ) {
            var args = flagProperties.args;
            definitions["flag_" + flagName] = convertInputToSchema(args, flagName);
            oneOfFlags.push({
                $ref: "#/definitions/" + "flag_" + flagName,
                title: flagName
            });
        });

        // Create the sub-schema for the filters
        var filters = filtersList;
        var oneOfFilters = [];
        $.each(filters, function( filterName, filterProperties ) {
            var args = filterProperties.args;
            definitions["filter_" + filterName] = convertInputToSchema(args, filterName);
            oneOfFilters.push({
                $ref: "#/definitions/" + "filter_" + filterName,
                title: filterName
            });
        });

        var schema = {
            $schema: "http://json-schema.org/draft-04/schema#",
            type: "object",
            title: "Node Parameters",
            definitions: definitions,
<<<<<<< HEAD
=======
            required: ['name', 'start', 'app'],
>>>>>>> d5034cfd
            properties: {
                name: {
                    type: "string",
                    title: "Name",
                },
                start: {
                    type: "boolean",
                    title: "Set as Start Node",
                    format: "checkbox"
                },
                app: {
                    type: "string",
                    title: "App",
                    enum: appNames
                },
                device: {
                    type: "string",
                    title: "Device",
                    enum: appData[parameters.app].devices
                },
                // Note instead of having a separate action
                // property, we use a oneOf to include an
                // action plus its inputs in a subschema.
                // Similarly for flags and filters below.
                input: {
                    title: "Action",
                    oneOf: deepcopy(oneOfActions)
                },
                next: {
                    options: {
                        hidden: true
                    }
                },
                errors: {
                    options: {
                        hidden: true
                    }
                }
            }
        };


        var numSteps = parameters.next.length;
        if (numSteps > 0) {
            schema.properties.next = {
                type: "array",
                title: "Next Nodes",
                options: {
                    disable_array_add: true,
                    disable_array_delete: true,
                    disable_array_reorder: true
                },
                items: {
                    type: "object",
                    headerTemplate: "Next Node {{ i1 }}: {{ self.name }}",
                    properties: {
                        name: {
                            type: "string",
                            options: {
                                hidden: true
                            }
                        },
                        flags: {
                            type: "array",
                            headerTemplate: "Flags",
                            items: {
                                type: "object",
                                title: "Next Step Flag",
                                headerTemplate: "Flag {{ i1 }}",
                                properties: {
                                    args: {
                                        title: "Select Flag",
                                        oneOf: deepcopy(oneOfFlags) // See comment above regarding action inputs
                                    },
                                    filters: {
                                        type: "array",
                                        title: "Filters",
                                        items: {
                                            type: "object",
                                            title: "Filter",
                                            properties: {
                                                args: {
                                                    title: "Select Filter",
                                                    oneOf: deepcopy(oneOfFilters) // See comment above regarding action inputs
                                                },
                                            }
                                        }
                                    }
                                }
                            }
                        }
                    }
                }
            };
        }

        return schema;
    }

    function deepcopy(obj) {
        return JSON.parse(JSON.stringify(obj));
    }

    // Modify the parameters JSON object a little to conform to the schema expected by the parameters form
    function transformParametersToSchema(parameters) {
        parameters = deepcopy(parameters);

        // We need to store a hidden property since in an oneOf,
        // the schema must match exactly one of the options. There
        // can be cases where two actions contain the exact same arguments,
        // so to distinguish the two actions place the action name in
        // in the $action property. This action is hidden and cannot be
        // modified by the user.
        parameters.input.$action = parameters.action;

        $.each(parameters.next, function( nextIndex, nextStep ) {
            $.each(nextStep.flags, function( index, flag ) {

                flag.args.$action = flag.action;

                $.each(flag.filters, function( index, filter ) {
                    filter.args.$action = filter.action;
                });
            });
        });

        parameters.start = (getStartNode() === parameters.name);

        return parameters;
    }

    // Revert changes to the parameters JSON object of previous function
    function transformParametersFromSchema(parameters) {
        parameters = deepcopy(parameters);

        parameters.action = parameters.input.$action;
        delete parameters.input.$action;

        $.each(parameters.next, function( nextIndex, nextStep ) {
            $.each(nextStep.flags, function( index, flag ) {

                flag.action = flag.args.$action;
                delete flag.args.$action;

                $.each(flag.filters, function( index, filter ) {
                    filter.action = filter.args.$action;
                    delete filter.args.$action;
                });
            });
        });

        return parameters;
    }

    // This function displays a form next to the graph for editing a node/edge when clicked upon
    function onClick(e) {
        var ele = e.cyTarget;

        // Ignore edges for now.
        if (ele.isEdge()) {
            return;
        }

        var parameters = ele.data('parameters');
        $("#parameters").removeClass('hidden');
        $("#parameters").empty();

        parameters = transformParametersToSchema(parameters);

        // Initialize the editor with a JSON schema
        var schema = createSchema(parameters);
        JSONEditor.defaults.options.theme = 'bootstrap3';
        JSONEditor.defaults.options.iconlib = "bootstrap3";
        var editor = new JSONEditor(document.getElementById('parameters'),{
            schema: schema,

            startval: parameters,

            disable_edit_json: true,

            disable_properties: true,

            // Disable additional properties
            no_additional_properties: true,

            // Require all properties by default
            required_by_default: false
        });

        editor.getEditor('root.app').disable();
        editor.getEditor('root.name').disable();

        // Hack: It appears this function is called as soon as you click on the node.
        // Therefore ignore the first time this function is called.
        var firstCall = true;
        editor.on('change',function() {
            if (firstCall) {
                firstCall = false;
                return;
            }
            var updatedParameters = editor.getValue();
            updatedParameters = transformParametersFromSchema(updatedParameters);
            ele.data('parameters', updatedParameters);
            ele.data('label', updatedParameters.action);
            setStartNode(updatedParameters.name);
        });
    }

    // This is called while the user is dragging
    function dragHelper( event ) {
        // Return empty div for helper so that original dragged item does not move
        return '<div></div>';
    }


    // This function is called when the user drops a new node onto the graph
    function handleDropEvent( event, ui ) {
        if (cy === null)
            return;

        var draggable = ui.draggable;
        var draggableId   = draggable.attr('id');
        var draggableNode = $('#actions').jstree(true).get_node(draggableId);
        if (!draggableNode.data)
            return;
        var app = draggableNode.data.app;
        var action = draggableNode.text;

        // The following coordinates is where the user dropped relative to the
        // top-left of the graph
        var x = event.pageX - this.offsetLeft;
        var y = event.pageY - this.offsetTop;

        // Find next available id
        var id = 1;
        while (true) {
            var element = cy.getElementById(id.toString());
            if (element.length === 0)
                break;
            id += 1;
        }

        // Add the node with the id just found to the graph in the location dropped
        // into by the mouse.
        var newNode = ur.do('add', {
            group: 'nodes',
            data: {
                id: id.toString(),
                label: action,
                parameters: {
                    action: action,
                    app: app,
                    device: "",
                    errors: [],
                    input: {},
                    name: id.toString(),
                    next: [],
                }
            },
            renderedPosition: { x: x, y: y }
        });

        newNode.on('click', onClick);
    }


    function getNumberOfNodesInGraph() {
        return cy.nodes().size();
    }

    // This function removes selected nodes and edges
    function removeSelectedNodes() {
        var selecteds = cy.$(":selected");
        if (selecteds.length > 0)
            ur.do("remove", selecteds);
    }

    function onNodeAdded(event) {
        var node = event.cyTarget;
        // If the number of nodes in the graph is one, set the start node to it.
        if (node.isNode() && getNumberOfNodesInGraph() === 1) {
            setStartNode(node.data("parameters").name);
        }
    }

    function onNodeRemoved(event) {
        var node = event.cyTarget;
        var parameters = node.data("parameters");
        // If the start node was deleted, set it to one of the roots of the graph
        if (parameters && node.isNode() && getStartNode() == parameters.name) {
            setStartNode();
        }
    }

    function cut() {
        var selecteds = cy.$(":selected");
        if (selecteds.length > 0) {
            cy.clipboard().copy(selecteds);
            ur.do("remove", selecteds);
        }
    }


    function copy() {
        cy.clipboard().copy(cy.$(":selected"));
    }


    function paste() {
        var newNodes = ur.do("paste");
        newNodes.on('click', onClick);

        // Change the names of these new nodes so that they are the
        // same as the id. This is needed since only the name is
        // stored on the server and serves as the unique id of the
        // node. It therefore must be the same as the Cytoscape id.
        for (var i=0; i<newNodes.length; ++i) {
            var parameters = newNodes[i].data("parameters");
            parameters.name = newNodes[i].data("id")
            newNodes[i].data("parameters", parameters);
        }
    }

    function renamePlaybook(oldPlaybookName, newPlaybookName) {
        $.ajax({
            'async': false,
            'type': "POST",
            'global': false,
            'headers':{"Authentication-Token":authKey},
            'url': "/playbooks/" + oldPlaybookName,
            'dataType': 'json',
            'contentType': 'application/json; charset=utf-8',
            'data': JSON.stringify({'new_name': newPlaybookName}),
            'success': function (data) {
                downloadWorkflowList();
            }
        });
    }

    function duplicatePlaybook(oldPlaybookName, newPlaybookName) {
        $.ajax({
            'async': false,
            'type': "POST",
            'global': false,
            'headers':{"Authentication-Token":authKey},
            'url': "/playbooks/" + oldPlaybookName + "/copy",
            'dataType': 'json',
            'data': {playbook: newPlaybookName},
            'success': function (data) {
                downloadWorkflowList();
            }
        });
    }

    function deletePlaybook(playbookName, workflowName) {
        $.ajax({
            'async': false,
            'type': "DELETE",
            'global': false,
            'headers':{"Authentication-Token":authKey},
            'url': "/playbooks/" + playbookName,
            'success': function (data) {
                downloadWorkflowList();

                if (currentPlaybook === playbookName)
                    closeCurrentWorkflow();
            }
        });
    }

    function renameWorkflow(oldWorkflowName, playbookName, newWorkflowName) {
        $.ajax({
            'async': false,
            'type': "POST",
            'global': false,
            'headers':{"Authentication-Token":authKey},
            'url': "/playbooks/" + playbookName + "/workflows/" + oldWorkflowName,
            'dataType': 'json',
            'contentType': 'application/json; charset=utf-8',
            'data': JSON.stringify({'new_name': newWorkflowName}),
            'success': function (data) {
                downloadWorkflowList();
            }
        });
    }

    function duplicateWorkflow(oldWorkflowName, playbookName, newWorkflowName) {
        $.ajax({
            'async': false,
            'type': "POST",
            'global': false,
            'headers':{"Authentication-Token":authKey},
            'url': "/playbooks/" + playbookName + "/workflows/" + oldWorkflowName + "/copy",
            'dataType': 'json',
            'data': {playbook: playbookName, workflow: newWorkflowName},
            'success': function (data) {
                downloadWorkflowList();
            }
        });
    }

    function deleteWorkflow(playbookName, workflowName) {
        $.ajax({
            'async': false,
            'type': "DELETE",
            'global': false,
            'headers':{"Authentication-Token":authKey},
            'url': "/playbooks/" + playbookName + "/workflows/" + workflowName,
            'success': function (data) {
                downloadWorkflowList();

                if (currentPlaybook === playbookName && currentWorkflow === workflowName)
                    closeCurrentWorkflow();
            }
        });
    }

    function newWorkflow(playbookName, workflowName) {
        $.ajax({
            'async': false,
            'type': "PUT",
            'global': false,
            'headers':{"Authentication-Token":authKey},
            'url': "/playbooks/" + playbookName + "/workflows/" + workflowName,
            'success': function (data) {
                saveWorkflow(playbookName, workflowName, []);
                downloadWorkflowList();
            }
        });
    }


    function saveWorkflow(playbookName, workflowName, workflowData) {
        var data = JSON.stringify({start: startNode, cytoscape: JSON.stringify(workflowData)});
        $.ajax({
            'async': false,
            'type': "POST",
            'global': false,
            'dataType': 'json',
            'contentType': 'application/json; charset=utf-8',
            'headers':{"Authentication-Token":authKey},
            'url': "/playbooks/" + playbookName + "/workflows/" + workflowName + "/save",
            'data': data,
            'success': function (data) {
            }
        });
    }


    function loadWorkflow(playbookName, workflowName) {

        currentPlaybook = playbookName;
        currentWorkflow = workflowName;
        $("#currentWorkflowText").text(currentWorkflow);

        var workflowData = function () {
            var tmp = null;
            $.ajax({
                'async': false,
                'type': "GET",
                'global': false,
                'headers':{"Authentication-Token":authKey},
                'url': "/playbooks/" + currentPlaybook + "/workflows/" + currentWorkflow,
                'success': function (data) {
                    tmp = data;
                }
            });
            return tmp;
        }();

        // Remove instructions
        hideInstructions();

        // Create the Cytoscape graph
        cy = cytoscape({
            container: document.getElementById('cy'),

            boxSelectionEnabled: false,
            autounselectify: false,
            wheelSensitivity: 0.1,
            layout: { name: 'preset' },
            style: [
                {
                    selector: 'node',
                    css: {
                        'content': 'data(label)',
                        'text-valign': 'center',
                        'text-halign': 'center',
                        'shape': 'roundrectangle',
                        //'background-color': '#aecbdc',
                        'selection-box-color': 'red',
                        'font-family': 'Oswald',
                        'font-weight': 'lighter',
                        'font-size': '15px',
                        'width':'40',
                        'height':'40'
                    }
                },
                {
                    selector: '$node > node',
                    css: {
                        'padding-top': '10px',
                        'padding-left': '10px',
                        'padding-bottom': '10px',
                        'padding-right': '10px',
                        'text-valign': 'top',
                        'text-halign': 'center',
                        'background-color': '#bbb'
                    }
                },
                {
                    selector: 'edge',
                    css: {
                        'target-arrow-shape': 'triangle',
                        'curve-style': 'bezier',
                    }
                }
            ]
        });


        // Enable various Cytoscape extensions

        // Undo/Redo extension
        ur = cy.undoRedo({});

        // Panzoom extension
        cy.panzoom({});

        // Extension for drawing edges
        cy.edgehandles({
            preview: false,
            toggleOffOnLeave: true,
            complete: function( sourceNode, targetNodes, addedEntities ) {
                // The edge hendles extension is not integrated into the undo/redo extension.
                // So in order that adding edges is contained in the undo stack,
                // remove the edge just added and add back in again using the undo/redo
                // extension. Also add info to edge which is displayed when user clicks on it.
                for (var i=0; i<targetNodes.length; ++i) {
                    addedEntities[i].data('parameters', {
                        flags: [],
                        name: targetNodes[i].data().parameters.name,
                        nextStep: targetNodes[i].data().parameters.name
                    });

                    //Update the next property of the source node to contain the new next steps
                    var parameters = sourceNode.data().parameters;
                    if (!parameters.hasOwnProperty("next"))
                        parameters.next = [];

                    // If for some reason, the next array already
                    // contains an item with the same next node as
                    // this new link (probably due to some bug),
                    // remove it now
                    parameters.next.filter(function(next) {
                        return next.name !== targetNodes[i].data().id;
                    });

                    parameters.next.push({
                        flags: [],
                        name: targetNodes[i].data().id // Note use id, not name since name can be changed
                    });
                    sourceNode.data('parameters', parameters);
                }
                cy.remove(addedEntities); // Remove NOT using undo/redo extension
                var newEdges = ur.do('add',addedEntities); // Added back in using undo/redo extension
                newEdges.on('click', onClick);
            },
        });

        // Extension for copy and paste
        cy.clipboard();


        // Load the data into the graph
        workflowData = JSON.parse(workflowData);
        // If a node does not have a label field, set it to
        // the action. The label is what is displayed in the graph.
        var steps = workflowData.steps.map(function(value) {
            if (!value.data.hasOwnProperty("label")) {
                value.data.label = value.data.parameters.action;
            }
            return value;
        });

        cy.add(steps);

        cy.fit();

        setStartNode(workflowData.start);

        // Configure handler when user clicks on node or edge
        cy.$('*').on('click', onClick);

        // Configure handlers when nodes are added or removed
        cy.on('add', onNodeAdded);
        cy.on('remove', onNodeRemoved);
    }


    function closeCurrentWorkflow() {
        $("#cy").empty();
        $("#currentWorkflowText").text("");
        hideParameters();
        showInstruction();
    }

    function showInstruction() {
        var cyInstructions = $( "#cy-instructions-template" ).clone().removeClass('hidden');
        cyInstructions.attr("id", "cy-instructions");
        $("#cy").append(cyInstructions);
    }

    function hideInstructions() {
        $("#cy-instructions").remove();
    }

    function hideParameters() {
        $("#parameters").addClass('hidden');
    }

    // Download list of workflows for display in the Workflows list
    function downloadWorkflowList() {

        function customMenu(node) {
            if (node.data && node.data.playbook) {
                var playbookName = node.data.playbook;
                var workflowName = node.text;
                var items = {
                    renameItem: { // The "rename" menu item
                        label: "Rename Workflow",
                        action: function () {
                            var renameCallback = renameWorkflow.bind(null, workflowName);
                            showDialog("Rename Workflow",
                                       "Playbook Name",
                                       playbookName,
                                       true,
                                       "Workflow Name",
                                       workflowName,
                                       false,
                                       renameCallback,
                                       checkIfWorkflowExists);
                        }
                    },
                    duplicateItem: { // The "duplicate" menu item
                        label: "Duplicate Workflow",
                        action: function () {
                            var duplicateCallback = duplicateWorkflow.bind(null, workflowName);
                            showDialog("Duplicate Workflow",
                                       "Playbook Name",
                                       playbookName,
                                       true,
                                       "Workflow Name",
                                       workflowName,
                                       false,
                                       duplicateCallback,
                                       checkIfWorkflowExists);
                        }
                    },
                    deleteItem: { // The "delete" menu item
                        label: "Delete Workflow",
                        action: function () {
                            deleteWorkflow(playbookName, workflowName);
                        }
                    }
                };

                return items;
            }
            else {
                var playbookName = node.text;
                var items = {
                    renameItem: { // The "rename" menu item
                        label: "Rename Playbook",
                        action: function() {
                            var renameCallback = renamePlaybook.bind(null, playbookName);
                            showDialog("Rename Playbook",
                                       "Playbook Name",
                                       playbookName,
                                       false,
                                       "",
                                       "",
                                       true,
                                       renameCallback,
                                       checkIfPlaybookExists);
                        }
                    },
                    duplicateItem: { // The "duplicate" menu item
                        label: "Duplicate Playbook",
                        action: function() {
                            var duplicateCallback = duplicatePlaybook.bind(null, playbookName);
                            showDialog("Duplicate Playbook",
                                       "Playbook Name",
                                       playbookName, false,
                                       "",
                                       "",
                                       true,
                                       duplicateCallback,
                                       checkIfPlaybookExists);
                        }
                    },
                    deleteItem: { // The "delete" menu item
                        label: "Delete Playbook",
                        action: function() {
                            deletePlaybook(playbookName);
                        }
                    }
                };

                return items;
            }
        }

        $.ajax({
            'async': true,
            'type': "GET",
            'global': false,
            'headers':{"Authentication-Token":authKey},
            'url': "/playbooks",
            'success': function (data) {
                if ($("#workflows").jstree(true))
                    $("#workflows").jstree(true).destroy();
                $('#workflows').jstree({
                    'core' : {
                        "check_callback" : true,
                        'multiple': false, // Disable multiple selection
                        'data' : formatWorkflowJsonDataForJsTree(data)
                    },
                    "plugins" : [ "contextmenu" ],
                    "contextmenu" : { items: customMenu }
                })
                    .bind("ready.jstree", function (event, data) {
                        $(this).jstree("open_all"); // Expand all
                    });
                // handle double click on workflow
                $("#workflows").bind("dblclick.jstree", function (event, data) {

                    var node = $(event.target).closest("li");
                    var node_id = node[0].id; //id of the selected node
                    node = $('#workflows').jstree(true).get_node(node_id);

                    var workflowName = node.text;
                    if (node.data && node.data.playbook) {
                        loadWorkflow(node.data.playbook, workflowName);

                        // hide parameters panel until first click on node
                        hideParameters();
                    }
                });
            }
        });
    }


    function checkIfPlaybookExists(playbookName) {
        if(workflowList.hasOwnProperty(playbookName)) {
            return {
                result: false,
                error: 'Playbook "' + playbookName + '" already exists.'
            };
        }
        else {
            return {
                result: true,
                error: null
            };
        }
    }

    function checkIfWorkflowExists(playbookName, workflowName) {
        if (workflowList.hasOwnProperty(playbookName) &&
            workflowList[playbookName].indexOf(workflowName) >= 0) {
            return {
                result: false,
                error: 'Workflow "' + workflowName + '" already exists.'
            };
        }
        else {
            return {
                result: true,
                error: null
            };
        }
    }


    // The following function popups a dialog to be used for creating,
    // renaming and duplicating playbooks and workflows.
    function showDialog(title,
                        label1Text,
                        input1Text,
                        isInput1Hidden,
                        label2Text,
                        input2Text,
                        isInput2Hidden,
                        submitCallback,
                        validateCallback) {

        var dialog = $( "#dialog-template" ).clone().removeClass('hidden');

        var label1 = dialog.find( ".label1" );
        var input1 = dialog.find( ".input1" );
        var label2 = dialog.find( ".label2" );
        var input2 = dialog.find( ".input2" );
        var allFields = $( [] ).add( input1 ).add( input2 );
        var tips = dialog.find( ".validateTips" );

        dialog.attr("title", title);
        label1.text(label1Text);
        input1.val(input1Text);
        label2.text(label2Text);
        input2.val(input2Text);
        if (isInput1Hidden) {
            label1.addClass('hidden');
            input1.addClass('hidden');
        }
        else if (isInput2Hidden) {
            label2.addClass('hidden');
            input2.addClass('hidden');
        }

        function updateTips( t ) {
            tips
                .text( t )
                .addClass( "ui-state-highlight" );
            setTimeout(function() {
                tips.removeClass( "ui-state-highlight", 1500 );
            }, 500 );
        }

        function checkLength( o, n, min, max ) {
            if ( o.val().length > max || o.val().length < min ) {
                o.addClass( "ui-state-error" );
                updateTips( "Length of " + n + " must be between " +
                            min + " and " + max + " characters." );
                return false;
            } else {
                return true;
            }
        }

        function customValidation(value1, value2) {
            var result = validateCallback(value1, value2);
            if (result.result) {
                return true;
            }
            else {
                updateTips(result.error);
                return false;
            }
        }

        function closeDialog() {
            dialog.dialog("close");
            dialog.remove();
        }

        $('form').on('submit', function(event){
            event.preventDefault();
        });

        var buttons = {};
        buttons[title] = function() {
            var valid = true;
            allFields.removeClass( "ui-state-error" );

            if (!isInput1Hidden)
                valid = valid && checkLength( input1, label1Text, 1, 50 );
            if (!isInput2Hidden)
                valid = valid && checkLength( input2, label2Text, 1, 50 );
            valid = valid && customValidation(input1.val(), input2.val());
            if (valid) {
                submitCallback(input1.val(), input2.val());
                closeDialog();
            }
        };
        buttons["Cancel"] = function() {
            closeDialog();
        };

        dialog.dialog({
            autoOpen: false,
            modal: true,
            dialogClass: "no-close",
            buttons: buttons
        });

        dialog.dialog( "open" );
    }


    //-------------------------
    // Configure event handlers
    //-------------------------
    $("#palette ul li a").each(function() {
        $(this).attr("href", location.href.toString()+$(this).attr("href"));
    });

    $(".nav-tabs a").click(function(){
        $(this).tab('show');
    });

    // Handle drops onto graph
    $( "#cy" ).droppable( {
        drop: handleDropEvent
    } );

    // Handle undo button press
    $( "#undo-button" ).click(function() {
        if (cy === null)
            return;

        ur.undo();
    });

    // Handle redo button press
    $( "#redo-button" ).click(function() {
        if (cy === null)
            return;

        ur.redo();
    });

    // Handle new button press
    $( "#new-button" ).click(function() {
        $("#workflows-tab").tab('show');
        showDialog("Create New Workflow",
                   "Playbook Name",
                   "",
                   false,
                   "Workflow Name",
                   "",
                   false,
                   newWorkflow,
                   checkIfWorkflowExists);
    });

    // Handle save button press
    $( "#save-button" ).click(function() {
        if (cy === null)
            return;

        saveWorkflow(currentPlaybook, currentWorkflow, cy.elements().jsons());
    });

    // Handle delete button press
    $( "#remove-button" ).click(function() {
        if (cy === null)
            return;

        removeSelectedNodes();
    });

    // Handle cut button press
    $( "#cut-button" ).click(function() {
        if (cy === null)
            return;

        cut();
    });

    // Handle cut button press
    $( "#copy-button" ).click(function() {
        if (cy === null)
            return;

        copy();
    });

    // Handle cut button press
    $( "#paste-button" ).click(function() {
        if (cy === null)
            return;

        paste();
    });

    // The following handler ensures the graph has the focus whenever you click on it so
    // that the undo/redo works when pressing Ctrl+Z/Ctrl+Y
    $( "#cy" ).on("mouseup mousedown", function(){
        $( "#cy" ).focus();
    });

    // Handle keyboard presses on graph
    $( "#cy" ).on("keydown", function (e) {
        if (cy === null)
            return;

        if(e.which === 46) { // Delete
            removeSelectedNodes();
        }
        else if (e.ctrlKey) {
            if (e.which === 90) // 'Ctrl+Z', Undo
                ur.undo();
            else if (e.which === 89) // 'Ctrl+Y', Redo
                ur.redo();
            else if (e.which == 67) // Ctrl + C, Copy
                copy();
            else if (e.which == 86) // Ctrl + V, Paste
                paste();
            else if (e.which == 88) // Ctrl + X, Cut
                cut();
            else if (e.which == 65) { // 'Ctrl+A', Select All
                cy.elements().select();
                e.preventDefault();
            }
        }
    });


    //---------------------------------
    // Setup Workflows and Actions tree
    //---------------------------------

    // Download all workflows for display in the Workflows tree
    downloadWorkflowList();

    // Download all actions in all apps for display in the Actions tree
    $.ajax({
        'async': true,
        'type': "GET",
        'global': false,
        'headers':{"Authentication-Token":authKey},
        'url': "/apps/actions",
        'success': function (data) {
            $('#actions').jstree({
                'core' : {
                    'data' : formatAppsActionJsonDataForJsTree(data)
                }
            })
            .bind("ready.jstree", function (event, data) {
                $(this).jstree("open_all"); // Expand all
            })
            .on('after_open.jstree', function (e, data) {
                for(var i = 0; i < data.node.children.length; i++) {
                    $("#"+data.node.children[i]).draggable( {
                        cursor: 'copy',
                        cursorAt: { left: 0, top: 0 },
                        containment: 'document',
                        helper: dragHelper
                    });
                }
            });

            // Now is a good time to download all devices for all apps
            $.each(appData, function( appName, actions ) {
                $.ajax({
                    'async': false,
                    'type': "GET",
                    'global': false,
                    'headers':{"Authentication-Token":authKey},
                    'url': "/apps/" + appName + "/devices",
                    'dataType': 'json',
                    'contentType': 'application/json; charset=utf-8',
                    'data': {},
                    'success': function (data) {
                        appData[appName].devices = [];
                        $.each(data, function( index, value ) {
                            appData[appName].devices.push(value.name);
                        });
                    }
                });
            });
        }
    });

    // Download list of all flags
    $.ajax({
        'async': false,
        'type': "GET",
        'global': false,
        'headers':{"Authentication-Token":authKey},
        'url': "/flags",
        'dataType': 'json',
        'success': function (data) {
            flagsList = data.flags;
        }
    });

    // Download list of all filters
    $.ajax({
        'async': false,
        'type': "GET",
        'global': false,
        'headers':{"Authentication-Token":authKey},
        'url': "/filters",
        'dataType': 'json',
        'success': function (data) {
            filtersList = data.filters;
        }
    });

    //---------------------------------
    // Other setup
    //---------------------------------
    showInstruction();

});<|MERGE_RESOLUTION|>--- conflicted
+++ resolved
@@ -224,10 +224,7 @@
             type: "object",
             title: "Node Parameters",
             definitions: definitions,
-<<<<<<< HEAD
-=======
             required: ['name', 'start', 'app'],
->>>>>>> d5034cfd
             properties: {
                 name: {
                     type: "string",
@@ -803,7 +800,6 @@
 
 
         // Load the data into the graph
-        workflowData = JSON.parse(workflowData);
         // If a node does not have a label field, set it to
         // the action. The label is what is displayed in the graph.
         var steps = workflowData.steps.map(function(value) {
