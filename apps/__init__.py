import logging

from apps.devicedb import get_app as get_db_app
<<<<<<< HEAD
from core.decorators import *
from apps.messaging import *
=======
from walkoff.core.decorators import *
>>>>>>> 2c4002e8

_logger = logging.getLogger(__name__)


class App(object):
    """Base class for apps

    Attributes:
        app (apps.devicedb.App): The ORM of the App with the name passed into the constructor
        device (apps.devicedb.Device): The ORM of the device with the ID passed into teh constructor
        device_fields (dict): A dict of the plaintext fields of the device
        device_type (str): The type of device associated with self.device

    Args:
        app (str): The name of the app
        device (int): The ID of the device
    """

    _is_walkoff_app = True

    def __init__(self, app, device):
        self.app = get_db_app(app)
        self.device = self.app.get_device(device) if (self.app is not None and device) else None
        if self.device is not None:
            self.device_fields = self.device.get_plaintext_fields()
            self.device_type = self.device.type
        else:
            self.device_fields = {}
            self.device_type = None
        self.device_id = device

    def get_all_devices(self):
        """Gets all the devices associated with this app

        Returns:
            list: A list of apps.appdevice.Device objects associated with this app
        """
        return list(self.app.devices) if self.app is not None else []

    def shutdown(self):
        """When implemented, this method performs shutdown procedures for the app
        """
        pass

<|MERGE_RESOLUTION|>--- conflicted
+++ resolved
@@ -1,12 +1,9 @@
 import logging
 
 from apps.devicedb import get_app as get_db_app
-<<<<<<< HEAD
-from core.decorators import *
 from apps.messaging import *
-=======
 from walkoff.core.decorators import *
->>>>>>> 2c4002e8
+
 
 _logger = logging.getLogger(__name__)
 
