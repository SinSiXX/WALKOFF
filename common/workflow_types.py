import uuid
import json
import enum
import logging
from operator import attrgetter, itemgetter
from collections import namedtuple, deque
from asteval import Interpreter, make_symbol_table

logger = logging.getLogger("WALKOFF")


def workflow_dumps(obj):
    return json.dumps(obj, cls=WorkflowJSONEncoder)


def workflow_loads(obj):
    return json.loads(obj, cls=WorkflowJSONDecoder)


def workflow_dump(obj, fp):
    return json.dump(obj, fp, cls=WorkflowJSONEncoder)


def workflow_load(obj, fp):
    return json.load(obj, fp, cls=WorkflowJSONDecoder)


def attrs_equal(self, other):
    attr_getters = (attrgetter(attr) for attr in self.__slots__)
    return all(attr_getter(self) == attr_getter(other) for attr_getter in attr_getters)


class ConditionException(Exception):
    pass


class WorkflowJSONDecoder(json.JSONDecoder):
    def __init__(self, *args, **kwargs):
        super().__init__(object_hook=self.object_hook, *args, **kwargs)
        self.nodes = {}
        self.branches = set()

    def object_hook(self, o):
        if "x" in o and "y" in o:
            return Point(**o)

        elif "parameters" in o and "priority" in o:
            node = Action(**o)
            self.nodes[node.id_] = node
            return node

        elif "variant" in o:
            o["variant"] = ParameterVariant[o["variant"]]
            return Parameter(**o)

        elif "source_id" in o and "destination_id" in o:
            self.branches.add(Branch(source_id=o["source_id"], destination_id=o["destination_id"], id_=o["id_"]))

        elif "conditional" in o:
            node = Condition(**o)
            self.nodes[node.id_] = node
            return node

        elif "transform" in o:
            node = Transform(**o)
            self.nodes[node.id_] = node
            return node

        elif "trigger_schema" in o:
            node = Trigger(**o)
            self.nodes[node.id_] = node
            return node

        elif "description" in o and "value" in o:
            return Variable(**o)

        elif "actions" in o and "branches" in o:
            branches = {Branch(self.nodes[b.source_id], self.nodes[b.destination_id], b.id_) for b in self.branches}
            workflow_variables = {var.id_: var for var in o["workflow_variables"]}
            start = self.nodes[o["start"]]
            o["branches"] = branches
            o["workflow_variables"] = workflow_variables
            o["start"] = start
            return Workflow(**o)

        else:
            return o


class WorkflowJSONEncoder(json.JSONEncoder):
    """ A custom encoder for encoding Workflow types to JSON strings.
        Note: JSON encoded strings of our custom objects are lossy...for now.
    """

    def __init__(self, *args, **kwargs):
        super().__init__(*args, **kwargs)
        self.workflow = {}

    def default(self, o):
        if isinstance(o, Workflow):
            # Unpack the adjacency matrix into edges
            branches = [{"source_id": src.id_, "destination_id": dst.id_} for src, dsts in o.edges.items()
                        for dst in dsts]
            branches.sort(key=itemgetter("source_id", "destination_id"))
            actions = [action for action in o.actions]
            conditions = [condition for condition in o.conditions]
            transforms = [transform for transform in o.transforms]
            triggers = [trigger for trigger in o.triggers]
            workflow_variables = list(o.workflow_variables.values())
            return {"id_": o.id_, "execution_id": o.execution_id, "name": o.name, "start": o.start.id_,
                    "actions": actions, "conditions": conditions, "branches": branches, "transforms": transforms,
                    "triggers": triggers, "workflow_variables": workflow_variables, "is_valid": o.is_valid,
                    "errors": None}

        elif isinstance(o, Action):
            position = {"x": o.position.x, "y": o.position.y}
            return {"id_": o.id_, "name": o.name, "app_name": o.app_name, "app_version": o.app_version,
                    "label": o.label, "position": position, "parameters": o.parameters, "priority": o.priority,
                    "execution_id": o.execution_id}

        # elif isinstance(o, ParallelAction):
        #     position = {"x": o.position.x, "y": o.position.y}
        #     return {"id_": o.id_, "name": o.name, "app_name": o.app_name, "app_version": o.app_version,
        #             "label": o.label, "position": position, "parameters": o.parameters, "priority": o.priority,
        #             "execution_id": o.execution_id, "parallel_parameter": o.parallel_parameter}

        elif isinstance(o, Condition):
            position = {"x": o.position.x, "y": o.position.y}
            return {"id_": o.id_, "name": o.name, "app_name": o.app_name, "app_version": o.app_version,
                    "label": o.label, "position": position, "conditional": o.conditional}

        elif isinstance(o, Transform):
            position = {"x": o.position.x, "y": o.position.y}
            return {"id_": o.id_, "name": o.name, "app_name": o.app_name, "app_version": o.app_version,
                    "label": o.label, "position": position, "transform": o.transform, "parameter": o.parameter}

        elif isinstance(o, Trigger):
            position = {"x": o.position.x, "y": o.position.y}
            return {"id_": o.id_, "name": o.name, "app_name": o.app_name, "app_version": o.app_version,
                    "label": o.label, "position": position, "trigger_schema": o.trigger_schema}

        elif isinstance(o, Parameter):
            return {"name": o.name, "variant": o.variant, "value": o.value, "id_": o.id_}

        elif isinstance(o, ParameterVariant):
            return o.value

        elif isinstance(o, Variable):
            return {"description": o.description, "id_": o.id_, "name": o.name, "value": o.value}

        else:
            return o


Point = namedtuple("Point", ("x", "y"))
Branch = namedtuple("Branch", ("source_id", "destination_id", "id_"))
ParentSymbol = namedtuple("ParentSymbol", "result")  # used inside conditions to further mask the parent node attrs
ChildSymbol = namedtuple("ChildSymbol", "id_")  # used inside conditions to further mask the child node attrs


class ParameterVariant(enum.Enum):
    STATIC_VALUE = "STATIC_VALUE"
    ACTION_RESULT = "ACTION_RESULT"
    WORKFLOW_VARIABLE = "WORKFLOW_VARIABLE"
    GLOBAL = "GLOBAL"


class Parameter:
    __slots__ = ("name", "value", "variant", "id_", "errors", "parallelized")

    def __init__(self, name, parallelized=False, id_=None, value=None, variant=None, errors=None):
        self.id_ = id_
        self.name = name
        self.parallelized = parallelized
        self.value = value
        self.variant = variant
        self.errors = errors

    def __str__(self):
        return f"Parameter-{self.name}:{self.value}"

    def __eq__(self, other):
        if isinstance(other, Parameter) and self.__slots__ == other.__slots__:
            return attrs_equal(self, other)
        return False

    def __hash__(self):
        return hash(id(self))


class Variable:
    """
    A lightweight class representing a WALKOFF WorkflowVariable or Global
    """
    __slots__ = ("id_", "name", "value", "description")

    def __init__(self, id_, name, value, description=None):
        self.id_ = id_
        self.name = name
        self.value = value
        self.description = description

    def __eq__(self, other):
        if isinstance(other, self.__class__) and self.__slots__ == other.__slots__:
            return attrs_equal(self, other)
        return False

    def __hash__(self):
        return hash(id(self))


class Node:
    __slots__ = ("id_", "name", "app_name", "app_version", "label", "position", "priority", "errors", "is_valid")

    def __init__(self, name, position: Point, label, app_name, app_version, id_=None, errors=None, is_valid=True):
        self.id_ = id_ if id_ is not None else str(uuid.uuid4())
        self.is_valid = is_valid  # ToDo: Is this neccessary?
        self.name = name
        self.app_name = app_name
        self.app_version = app_version
        self.label = label
        self.position = position
        self.errors = errors if errors is not None else []
        if hasattr(self, "priority"):
            msg = f"Call super().__init__() prior to setting self.priority in Node subclass {self.__class__.__name__}"
            logger.warning(msg)
        else:
            self.priority = 3  # initialize this to mid level for non-Action node types

    def __repr__(self):
        return f"Node-{self.id_}"

    def __str__(self):
        return f"Node-{self.label}"

    def __gt__(self, other):
        return self.priority > other.priority

    def __eq__(self, other):
        if isinstance(other, self.__class__) and self.__slots__ == other.__slots__:
            return attrs_equal(self, other)
        return False

    def __hash__(self):
        return hash(id(self))


class Action(Node):
    __slots__ = ("parameters", "execution_id", "parallelized")

    def __init__(self, name, position, app_name, app_version, label, priority, parallelized=False, parameters=None,
                 id_=None, execution_id=None, errors=None, is_valid=None, **kwargs):
        super().__init__(name, position, label, app_name, app_version, id_, errors, is_valid)
        self.parameters = parameters if parameters is not None else list()
        self.parallelized = parallelized
        self.priority = priority
        self.execution_id = execution_id  # Only used by the app as a key for the redis queue

    def __str__(self):
        return f"Action: {self.label}::{self.id_}"

    def __repr__(self):
        return f"Action: {self.label}::{self.id_}"

    def __eq__(self, other):
        if isinstance(other, self.__class__) and self.__slots__ == other.__slots__:
            return attrs_equal(self, other)
        return False

    def __hash__(self):
        return hash(id(self))


class Condition(Node):
    __slots__ = ("conditional",)

    def __init__(self, name, position: Point, app_name, app_version, label, conditional, id_=None, errors=None,
                 is_valid=None):
        super().__init__(name, position, label, app_name, app_version, id_, errors, is_valid)
        self.conditional = conditional
        self.priority = 3  # Conditions have a fixed, mid valued priority

    def __str__(self):
        return f"Condition: {self.label}::{self.id_}"

    def __repr__(self):
        return f"Condition: {self.label}::{self.id_}"

    def __eq__(self, other):
        if isinstance(other, self.__class__) and self.__slots__ == other.__slots__:
            return attrs_equal(self, other)
        return False

    def __hash__(self):
        return hash(id(self))

    @staticmethod
    def format_node_names(nodes):
        # We need to format space delimited names into underscore delimited names
        names_to_modify = {node.label for node in nodes.values() if node.label.count(' ') > 0}
        formatted_nodes = {}
        for node in nodes.values():
            formatted_name = node.label.strip().replace(' ', '_')

            if formatted_name in names_to_modify:  # we have to check for a name conflict as described above
                logger.error(f"Error processing condition. {node.label} or {formatted_name} must be renamed.")

            formatted_nodes[formatted_name] = node
        return formatted_nodes

    def __call__(self, parents, children, accumulator) -> str:
        parent_symbols = {k: ParentSymbol(accumulator[v.id_]) for k, v in self.format_node_names(parents).items()}
        children_symbols = {k: ChildSymbol(v.id_) for k, v in self.format_node_names(children).items()}
        syms = make_symbol_table(use_numpy=False, **parent_symbols, **children_symbols)
        aeval = Interpreter(usersyms=syms, no_for=True, no_while=True, no_try=True, no_functiondef=True, no_ifexp=True,
                            no_listcomp=True, no_augassign=True, no_assert=True, no_delete=True, no_raise=True,
                            no_print=True, use_numpy=False, builtins_readonly=True,
                            readonly_symbols=children_symbols.keys())

        aeval(self.conditional)
        child_id = getattr(aeval.symtable.get("selected_node", None), "id_", None)

        if len(aeval.error) > 0:
            raise ConditionException

        return child_id


<<<<<<< HEAD
=======
# class ParallelAction(Action):
#     __slots__ = ("parallel_parameter")
#
#     def __init__(self, name, position, app_name, app_version, label, priority, parallel_parameter, parameters=None,
#                  id_=None,
#                  execution_id=None, errors=None, is_valid=None):
#         super().__init__(name, position, app_name, app_version, label, priority, parameters, id_,
#                          execution_id, errors, is_valid)
#         self.parallel_parameter = parallel_parameter
#
#     def __str__(self):
#         return f"Parallel Action: {self.label}::{self.id_}"
#
#     def __repr__(self):
#         return f"Parallel Action: {self.label}::{self.id_}"

    # def __eq__(self, other):
    #     if isinstance(other, self.__class__) and self.__slots__ == other.__slots__:
    #         return attrs_equal(self, other)
    #     return False
    #
    # def __hash__(self):
    #     return hash(id(self))


# TODO: fully realize and implement triggers
>>>>>>> f61622e3
class Trigger(Node):
    __slots__ = ("trigger_schema",)

    def __init__(self, name, position: Point, app_name, app_version, label, trigger_schema, id_=None, errors=None,
                 is_valid=None):
        super().__init__(name, position, label, app_name, app_version, id_, errors, is_valid)
        self.trigger_schema = trigger_schema

    def __str__(self):
        return f"Trigger: {self.label}::{self.id_}"

    def __repr__(self):
        return f"Trigger: {self.label}::{self.id_}"

    def __eq__(self, other):
        if isinstance(other, self.__class__) and self.__slots__ == other.__slots__:
            return attrs_equal(self, other)
        return False

    def __hash__(self):
        return hash(id(self))

    def __call__(self, data):
        """ A trigger simply echos the data it was given """
        result = data.trigger_data
        logger.debug(f"Executed {self.name}-{self.id_} with result: {result}")
        return result


class Transform(Node):
    __slots__ = ("transform", "parameter")

    def __init__(self, name, position: Point, app_name, app_version, label, transform, parameter=None, id_=None,
                 errors=None, is_valid=None):
        super().__init__(name, position, label, app_name, app_version, id_, errors, is_valid)
        self.transform = transform.lower()
        self.parameter = parameter
        self.priority = 3  # Transforms have a fixed, mid valued priority

    def __str__(self):
        return f"Transform: {self.label}::{self.id_}"

    def __repr__(self):
        return f"Transform: {self.label}::{self.id_}"

    def __eq__(self, other):
        if isinstance(other, self.__class__) and self.__slots__ == other.__slots__:
            return attrs_equal(self, other)
        return False

    def __hash__(self):
        return hash(id(self))

    def __call__(self, data):
        """ Execute an action and ship its result """
        logger.debug(f"Attempting execution of: {self.name}-{self.id_}")
        transform = f"_{self.__class__.__name__}__{self.transform}"
        if hasattr(self, transform):
            if self.parameter is None:
                result = getattr(self, transform)(data=data)
            else:
                result = getattr(self, transform)(self.parameter, data=data)
            logger.debug(f"Executed {self.name}-{self.id_} with result: {result}")
            return result
        else:
            logger.error(f"{self.__class__.__name__} has no method {self.transform}")

    # TODO: add JSON to CSV parsing and vice versa.
    def __get_value_at_index(self, index, data=None):
        return data[index]

    def __get_value_at_key(self, key, data=None):
        return data[key]

    def __split_string_to_array(self, delimiter=' ', data=None):
        return data.split(delimiter)


class DiGraph:
    __slots__ = ("nodes", "edges", "rev_adjacency")

    def __init__(self, nodes, edges):
        self.nodes = {}
        self.add_nodes(nodes)
        self.edges = {node: set() for node in self.nodes.values()}
        self.rev_adjacency = {}  # all edges inverted for quickly getting parents of a node
        self.add_edges(edges)

    def __eq__(self, other):
        if isinstance(other, self.__class__) and self.__slots__ == other.__slots__:
            return attrs_equal(self, other)
        return False

    def __hash__(self):
        return hash(id(self))

    def add_edges(self, edges):
        try:
            iter(edges)  # check we got an iterable
            if callable(getattr(edges, "items", None)):  # check if it's a dictionary
                for src, dest in edges.items():
                    if src in self.edges:
                        self.edges[src].add(dest)
                    else:  # This edge introduces new nodes so lets add them
                        self.nodes[src.id_] = src
                        self.nodes[dest.id_] = dest
                        self.edges[src] = {dest}
                    if dest in self.rev_adjacency:
                        self.edges[dest].add(src)
                    else:
                        self.edges[dest] = {src}
            else:  # it's a different iterable
                for edge in edges:
                    if not (isinstance(edge, Branch) or (isinstance(edge, tuple) and not len(edge) == 2)):
                        raise TypeError  # it must be an iterable of (src, dest) edges
                    src = edge[0]
                    dest = edge[1]
                    if src in self.edges:
                        self.edges[src].add(dest)
                    else:
                        self.edges[src] = {dest}

                    if dest in self.rev_adjacency:
                        self.rev_adjacency[dest].add(src)
                    else:
                        self.rev_adjacency[dest] = {src}
        except TypeError:
            return

    def add_edge(self, src, dest):
        self.add_edges({src, dest})

    def add_nodes(self, nodes):
        self.nodes = {node.id_: node for node in nodes}

    def add_node(self, node):
        return self.add_nodes([node])

    def successors(self, node):
        return self.edges[node]

    def predecessors(self, node):
        return self.rev_adjacency[node]


# TODO: Maybe look into pooling nodes/branches and sharing them across a workflow to save memory?
class Workflow(DiGraph):
    __slots__ = ("start", "id_", "is_valid", "name", "execution_id", "workflow_variables", "conditions", "transforms",
                 "triggers", "actions", "errors", "description", "tags")

    def __init__(self, name, start, actions: [Action], conditions: [Condition], triggers: [Trigger],
                 transforms: [Transform], branches: [Branch], workflow_variables, id_=None, execution_id=None,
                 is_valid=None, errors=None, description=None, tags=None):
        super().__init__(nodes=[*actions, *conditions, *triggers, *transforms], edges=branches)

        self.start = start
        self.id_ = id_ if id_ is not None else str(uuid.uuid4())
        self.is_valid = is_valid if is_valid is not None else self.validate()
        self.name = name
        self.execution_id = execution_id
        self.workflow_variables = workflow_variables if workflow_variables is not None else []
        self.conditions = conditions
        self.transforms = transforms
        self.triggers = triggers
        self.actions = actions
        self.errors = errors if errors is not None else []
        self.description = description
        self.tags = tags if tags is not None else []

    def __eq__(self, other):
        if isinstance(other, self.__class__) and self.__slots__ == other.__slots__:
            return attrs_equal(self, other)
        return False

    def __hash__(self):
        return hash(id(self))

    def validate(self):
        # TODO: add in workflow validation from old implementation
        return True

    @staticmethod
    def dereference_environment_variables(data):
        return {ev["id"]: (ev["name"], ev["value"]) for ev in data.get("environment_variables", [])}

    def get_dependents(self, node):
        """
            BFS to get all nodes dependent on the current node. This includes the current node.
        """
        visited = {node}
        queue = deque([node])

        while queue:
            node = queue.pop()
            children = set(self.successors(node))
            for child in children:
                if child not in visited:
                    queue.appendleft(child)
                    visited.add(child)

        return visited<|MERGE_RESOLUTION|>--- conflicted
+++ resolved
@@ -91,7 +91,6 @@
     """ A custom encoder for encoding Workflow types to JSON strings.
         Note: JSON encoded strings of our custom objects are lossy...for now.
     """
-
     def __init__(self, *args, **kwargs):
         super().__init__(*args, **kwargs)
         self.workflow = {}
@@ -118,12 +117,6 @@
                     "label": o.label, "position": position, "parameters": o.parameters, "priority": o.priority,
                     "execution_id": o.execution_id}
 
-        # elif isinstance(o, ParallelAction):
-        #     position = {"x": o.position.x, "y": o.position.y}
-        #     return {"id_": o.id_, "name": o.name, "app_name": o.app_name, "app_version": o.app_version,
-        #             "label": o.label, "position": position, "parameters": o.parameters, "priority": o.priority,
-        #             "execution_id": o.execution_id, "parallel_parameter": o.parallel_parameter}
-
         elif isinstance(o, Condition):
             position = {"x": o.position.x, "y": o.position.y}
             return {"id_": o.id_, "name": o.name, "app_name": o.app_name, "app_version": o.app_version,
@@ -214,7 +207,7 @@
 
     def __init__(self, name, position: Point, label, app_name, app_version, id_=None, errors=None, is_valid=True):
         self.id_ = id_ if id_ is not None else str(uuid.uuid4())
-        self.is_valid = is_valid  # ToDo: Is this neccessary?
+        self.is_valid = is_valid   # ToDo: Is this neccessary?
         self.name = name
         self.app_name = app_name
         self.app_version = app_version
@@ -326,35 +319,6 @@
         return child_id
 
 
-<<<<<<< HEAD
-=======
-# class ParallelAction(Action):
-#     __slots__ = ("parallel_parameter")
-#
-#     def __init__(self, name, position, app_name, app_version, label, priority, parallel_parameter, parameters=None,
-#                  id_=None,
-#                  execution_id=None, errors=None, is_valid=None):
-#         super().__init__(name, position, app_name, app_version, label, priority, parameters, id_,
-#                          execution_id, errors, is_valid)
-#         self.parallel_parameter = parallel_parameter
-#
-#     def __str__(self):
-#         return f"Parallel Action: {self.label}::{self.id_}"
-#
-#     def __repr__(self):
-#         return f"Parallel Action: {self.label}::{self.id_}"
-
-    # def __eq__(self, other):
-    #     if isinstance(other, self.__class__) and self.__slots__ == other.__slots__:
-    #         return attrs_equal(self, other)
-    #     return False
-    #
-    # def __hash__(self):
-    #     return hash(id(self))
-
-
-# TODO: fully realize and implement triggers
->>>>>>> f61622e3
 class Trigger(Node):
     __slots__ = ("trigger_schema",)
 
