import logging
from pathlib import Path
import os

import yaml

logging.basicConfig(level=logging.INFO, format="{asctime} - {name} - {levelname}:{message}", style='{')
logger = logging.getLogger("WALKOFF")
CONFIG_PATH = os.getenv("CONFIG_PATH", "/common_env.yml")


def sint(value, default):
    if not isinstance(default, int):
        raise TypeError("Default value must be of integer type")
    try:
        return int(value)
    except (TypeError, ValueError):
        return default


def sfloat(value, default):
    if not isinstance(default, int):
        raise TypeError("Default value must be of float type")
    try:
        return float(value)
    except (TypeError, ValueError):
        return default


class Static:
    """Common location for static values"""

    # Redis options
    REDIS_EXECUTING_WORKFLOWS = "executing-workflows"
    REDIS_PENDING_WORKFLOWS = "pending-workflows"
    REDIS_ABORTING_WORKFLOWS = "aborting-workflows"
    REDIS_ACTIONS_IN_PROCESS = "actions-in-process"
    REDIS_WORKFLOW_QUEUE = "workflow-queue"
    REDIS_WORKFLOWS_IN_PROCESS = "workflows-in-process"
    REDIS_WORKFLOW_GROUP = "workflow-group"
    REDIS_ACTION_RESULTS_GROUP = "action-results-group"
    REDIS_WORKFLOW_TRIGGERS_GROUP = "workflow-triggers-group"
    REDIS_WORKFLOW_CONTROL = "workflow-control"
    REDIS_WORKFLOW_CONTROL_GROUP = "workflow-control-group"

    # API Gateway paths
    API_PATH = Path("api_gateway") / "api"
    CLIENT_PATH = Path("api_gateway") / "client"
    SWAGGER_URL = "/api/docs"


class Config:
    """Common location for configurable values.
    Precedence:
    1. Environment Variables
    2. Config File
    3. Defaults defined here
    """

    # Common options
    API_GATEWAY_URI = os.getenv("API_GATEWAY_URI", "http://api_gateway:8080")
    REDIS_URI = os.getenv("REDIS_URI", "redis://redis:6379")
    ENCRYPTION_KEY_PATH = os.getenv("ENCRYPTION_KEY_PATH", "/run/secrets/walkoff_encryption_key")

    # Worker options
    WORKER_TIMEOUT = os.getenv("WORKER_TIMEOUT", "30")
    WALKOFF_USERNAME = os.getenv("WALKOFF_USERNAME", '')
    WALKOFF_PASSWORD = os.getenv("WALKOFF_PASSWORD", '')

    # Umpire options
    APPS_PATH = os.getenv("APPS_PATH", "./apps")
    APP_REFRESH = os.getenv("APP_REFRESH", "60")
    SWARM_NETWORK = os.getenv("SWARM_NETWORK", "walkoff_default")
    APP_PREFIX = os.getenv("APP_PREFIX", "walkoff_app")
    STACK_PREFIX = os.getenv("STACK_PREFIX", "walkoff")
    DOCKER_REGISTRY = os.getenv("DOCKER_REGISTRY", "127.0.0.1:5000")
    UMPIRE_HEARTBEAT = os.getenv("UMPIRE_HEARTBEAT", "1")

<<<<<<< HEAD
    # Redis options
    REDIS_URI = os.getenv("REDIS_URI", "redis://walkoff_redis:6379")
    REDIS_EXECUTING_WORKFLOWS = os.getenv("REDIS_EXECUTING_WORKFLOWS", "executing-workflows")
    REDIS_PENDING_WORKFLOWS = os.getenv("REDIS_PENDING_WORKFLOWS", "pending-workflows")
    REDIS_ABORTING_WORKFLOWS = os.getenv("REDIS_ABORTING_WORKFLOWS", "aborting-workflows")
    REDIS_ACTIONS_IN_PROCESS = os.getenv("REDIS_ACTIONS_IN_PROCESS", "actions-in-process")
    REDIS_WORKFLOW_QUEUE = os.getenv("REDIS_WORKFLOW_Q", "workflow-queue")
    REDIS_WORKFLOWS_IN_PROCESS = os.getenv("REDIS_WORKFLOWS_IN_PROCESS", "workflows-in-process")
    REDIS_WORKFLOW_GROUP = os.getenv("REDIS_WORKFLOW_GROUP", "workflow-group")
    REDIS_ACTION_RESULTS_GROUP = os.getenv("REDIS_ACTION_RESULTS_GROUP", "action-results-group")
    REDIS_WORKFLOW_TRIGGERS_GROUP = os.getenv("REDIS_WORKFLOW_TRIGGERS_GROUP", "workflow-triggers-group")
    REDIS_WORKFLOW_CONTROL = os.getenv("REDIS_WORKFLOW_CONTROL", "workflow-control")
    REDIS_WORKFLOW_CONTROL_GROUP = os.getenv("REDIS_WORKFLOW_CONTROL_GROUP", "workflow-control-group")
=======
    # API Gateway options
    DB_TYPE = os.getenv("DB_TYPE", "postgres")
    DB_HOST = os.getenv("DB_HOST", "postgres")
    SERVER_DB_NAME = os.getenv("SERVER_DB", "walkoff")
    EXECUTION_DB_NAME = os.getenv("EXECUTION_DB", "execution")
    DB_USERNAME = os.getenv("DB_USERNAME", "")
    DB_PASSWORD = os.getenv("DB_PASSWORD", "")
>>>>>>> 02be12c3

    # Bootloader options
    BASE_COMPOSE = "./bootloader/base-compose.yml"
    WALKOFF_COMPOSE = "./bootloader/walkoff-compose.yml"
    TMP_COMPOSE = "./tmp-compose.yml"

    # Overrides the environment variables for docker-compose and docker commands on the docker machine at 'DOCKER_HOST'
    # See: https://docs.docker.com/compose/reference/envvars/ for more information.
    # DOCKER_HOST = os.getenv("DOCKER_HOST", "tcp://ip_of_docker_swarm_manager:2376")
    # DOCKER_HOST = os.getenv("DOCKER_HOST", "unix:///var/run/docker.sock")
    # DOCKER_TLS_VERIFY = os.getenv("DOCKER_TLS_VERIFY", "1")
    # DOCKER_CERT_PATH = os.getenv("DOCKER_CERT_PATH", "/Path/to/certs/for/remote/docker/daemon")

    def get_int(self, key, default):
        return sint(getattr(self, key), default)

    def get_float(self, key, default):
        return sfloat(getattr(self, key), default)

    def load_config(self):
        with open(CONFIG_PATH) as f:
            y = yaml.safe_load(f)

        for key, value in y.items():
            if hasattr(self, key.upper()) and not os.getenv(key.upper()):
                setattr(self, key.upper(), value)


config = Config()
config.load_config()

static = Static()<|MERGE_RESOLUTION|>--- conflicted
+++ resolved
@@ -59,7 +59,7 @@
 
     # Common options
     API_GATEWAY_URI = os.getenv("API_GATEWAY_URI", "http://api_gateway:8080")
-    REDIS_URI = os.getenv("REDIS_URI", "redis://redis:6379")
+    REDIS_URI = os.getenv("REDIS_URI", "redis://walkoff_redis:6379")
     ENCRYPTION_KEY_PATH = os.getenv("ENCRYPTION_KEY_PATH", "/run/secrets/walkoff_encryption_key")
 
     # Worker options
@@ -76,21 +76,6 @@
     DOCKER_REGISTRY = os.getenv("DOCKER_REGISTRY", "127.0.0.1:5000")
     UMPIRE_HEARTBEAT = os.getenv("UMPIRE_HEARTBEAT", "1")
 
-<<<<<<< HEAD
-    # Redis options
-    REDIS_URI = os.getenv("REDIS_URI", "redis://walkoff_redis:6379")
-    REDIS_EXECUTING_WORKFLOWS = os.getenv("REDIS_EXECUTING_WORKFLOWS", "executing-workflows")
-    REDIS_PENDING_WORKFLOWS = os.getenv("REDIS_PENDING_WORKFLOWS", "pending-workflows")
-    REDIS_ABORTING_WORKFLOWS = os.getenv("REDIS_ABORTING_WORKFLOWS", "aborting-workflows")
-    REDIS_ACTIONS_IN_PROCESS = os.getenv("REDIS_ACTIONS_IN_PROCESS", "actions-in-process")
-    REDIS_WORKFLOW_QUEUE = os.getenv("REDIS_WORKFLOW_Q", "workflow-queue")
-    REDIS_WORKFLOWS_IN_PROCESS = os.getenv("REDIS_WORKFLOWS_IN_PROCESS", "workflows-in-process")
-    REDIS_WORKFLOW_GROUP = os.getenv("REDIS_WORKFLOW_GROUP", "workflow-group")
-    REDIS_ACTION_RESULTS_GROUP = os.getenv("REDIS_ACTION_RESULTS_GROUP", "action-results-group")
-    REDIS_WORKFLOW_TRIGGERS_GROUP = os.getenv("REDIS_WORKFLOW_TRIGGERS_GROUP", "workflow-triggers-group")
-    REDIS_WORKFLOW_CONTROL = os.getenv("REDIS_WORKFLOW_CONTROL", "workflow-control")
-    REDIS_WORKFLOW_CONTROL_GROUP = os.getenv("REDIS_WORKFLOW_CONTROL_GROUP", "workflow-control-group")
-=======
     # API Gateway options
     DB_TYPE = os.getenv("DB_TYPE", "postgres")
     DB_HOST = os.getenv("DB_HOST", "postgres")
@@ -98,7 +83,6 @@
     EXECUTION_DB_NAME = os.getenv("EXECUTION_DB", "execution")
     DB_USERNAME = os.getenv("DB_USERNAME", "")
     DB_PASSWORD = os.getenv("DB_PASSWORD", "")
->>>>>>> 02be12c3
 
     # Bootloader options
     BASE_COMPOSE = "./bootloader/base-compose.yml"
