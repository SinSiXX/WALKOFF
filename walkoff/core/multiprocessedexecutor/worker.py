--- conflicted
+++ resolved
@@ -17,6 +17,7 @@
 from walkoff.coredb.workflow import Workflow
 from walkoff.proto.build.data_pb2 import Message, CommunicationPacket, ExecuteWorkflowMessage
 import walkoff.coredb.devicedb
+from walkoff.coredb.saved_workflow import SavedWorkflow
 
 try:
     from Queue import Queue
@@ -219,7 +220,6 @@
                 for arg in message.arguments:
                     start_arguments.append(Argument(**(MessageToDict(arg, preserving_proto_field_name=True))))
 
-<<<<<<< HEAD
             self.threadpool.submit(self.execute_workflow_worker, message.workflow_id, message.workflow_execution_id,
                                    start, start_arguments, message.resume)
 
@@ -240,22 +240,6 @@
         start = start if start else workflow.start
         workflow.execute(execution_id=workflow_execution_id, start=start, start_arguments=start_arguments,
                          resume=resume)
-=======
-            self.threadpool.submit(self.execute_workflow_worker, message.workflow_id, message.workflow_execution_uid,
-                                   start, start_arguments)
-
-    def execute_workflow_worker(self, workflow_id, workflow_execution_uid, start, start_arguments=None):
-        """Execute a workflow.
-        """
-        workflow = walkoff.coredb.devicedb.device_db.session.query(Workflow).filter(
-            Workflow.id == workflow_id).first()
-        workflow._execution_uid = workflow_execution_uid
-
-        self.workflows[threading.current_thread().name] = workflow
-
-        start = start if start else workflow.start
-        workflow.execute(execution_uid=workflow.get_execution_uid(), start=start, start_arguments=start_arguments)
->>>>>>> ad46a466
 
         self.workflows.pop(threading.current_thread().name)
         return
@@ -295,7 +279,6 @@
                 sender (execution element): The execution element that sent the signal.
                 kwargs (dict): Any extra data to send.
         """
-<<<<<<< HEAD
         if kwargs['event'] in [WalkoffEvent.TriggerActionAwaitingData, WalkoffEvent.WorkflowPaused]:
             workflow = self.workflows[threading.currentThread().name]
             saved_workflow = SavedWorkflow(workflow_execution_id=workflow.get_execution_id(),
@@ -307,9 +290,6 @@
             walkoff.coredb.devicedb.device_db.session.commit()
 
         packet_bytes = convert_to_protobuf(sender, self.workflows[threading.current_thread().name].get_execution_id(),
-=======
-        packet_bytes = convert_to_protobuf(sender, self.workflows[threading.current_thread().name].get_execution_uid(),
->>>>>>> ad46a466
                                            **kwargs)
 
         self.results_sock.send(packet_bytes)
