--- conflicted
+++ resolved
@@ -5,12 +5,9 @@
 
 import { WorkflowStatus } from '../models/execution/workflowStatus';
 import { Playbook } from '../models/playbook/playbook';
-<<<<<<< HEAD
 import { Workflow } from '../models/playbook/workflow';
 import { EnvironmentVariable } from '../models/playbook/environmentVariable';
-=======
 import { UtilitiesService } from '../utilities.service';
->>>>>>> c09fe925
 
 @Injectable()
 export class ExecutionService {
@@ -83,8 +80,7 @@
 			.toPromise()
 			.then(this.utils.extractResponseData)
 			.then((data: object[]) => plainToClass(Playbook, data))
-<<<<<<< HEAD
-			.catch(this.handleError);
+			.catch(this.utils.handleResponseError);
 	}
 
 	/**
@@ -94,30 +90,8 @@
 	loadWorkflow(workflowId: string): Promise<Workflow> {
 		return this.authHttp.get(`/api/workflows/${workflowId}`)
 			.toPromise()
-			.then(this.extractData)
+			.then(this.utils.extractResponseData)
 			.then((data: object) => plainToClass(Workflow, data))
-			.catch(this.handleError);
-	}
-
-	private extractData (res: Response) {
-		const body = res.json();
-		return body || {};
-	}
-
-	private handleError (error: Response | any): Promise<any> {
-		let errMsg: string;
-		let err: string;
-		if (error instanceof Response) {
-			const body = error.json() || '';
-			err = body.error || body.detail || JSON.stringify(body);
-			errMsg = `${error.status} - ${error.statusText || ''} ${err}`;
-		} else {
-			err = errMsg = error.message ? error.message : error.toString();
-		}
-		console.error(errMsg);
-		throw new Error(err);
-=======
 			.catch(this.utils.handleResponseError);
->>>>>>> c09fe925
 	}
 }