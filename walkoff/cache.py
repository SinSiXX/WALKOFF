--- conflicted
+++ resolved
@@ -15,458 +15,6 @@
 """(str): The message used to unsubscribe from and close a PubSub channel
 """
 
-
-<<<<<<< HEAD
-class DiskSubscription(object):
-    """A Subscription used by a PubSub channel backed by DiskCache
-
-    Attributes:
-        channel (str): The channel name associated with this subscription
-        _listener (generator): The generator which yields the new values in the channel
-        _result (AsyncResult): The result of the latest value in the channel
-        _sync (Event): A synchronization event used to block the channel from yielding new values
-
-    Args:
-        channel (str): The channel name associated with this subscription
-    """
-
-    def __init__(self, channel):
-        self.channel = channel
-        self._listener = None
-        self._result = AsyncResult()
-        self._sync = Event()
-
-    def listen(self):
-        """Listen for updates in this channel
-
-        Returns:
-            (generator): A generator which yields new values in the channel
-        """
-        if self._listener is None:
-            self._listener = self._listen()
-        return self._listener
-
-    def _listen(self):
-        """Listen for updates in this channel and yield the results
-
-        Yields:
-            The new values in this channel
-        """
-        while True:
-            self._sync.wait()
-            result = self._result.get()
-            if result == unsubscribe_message:
-                break
-            else:
-                yield result
-                sleep(0)
-
-    def push(self, value):
-        """Push a new value to the channel
-
-        Args:
-            value: The value to push to the channel
-        """
-        if self._listener is not None:
-            self._result.set(value)
-            sleep(0)
-            self._sync.set()
-            sleep(0)
-            self._sync.clear()
-
-
-class DiskPubSubCache(object):
-    """A DiskCache-backed cache used for PubSub channels
-
-    Attributes:
-        cache (Cache): The cache which backs this pubsub cache
-        _subscribers (dict{str: DiskSubscription}): The subscriptions tracked by this cache
-        _threads_registered (set(str)): The names of the threads which have registered triggers on the database
-        _push_partial (func): The function called when an insert or update happens on the cache
-
-    Args:
-        directory (str): The path to the directory used by this cache
-        timeout (float, optional): The number of seconds to wait before an operation times out. Defaults to 0.01 seconds
-    """
-    _insert_func_name = 'push_on_insert'
-    _update_func_name = 'push_on_update'
-
-    def __init__(self, directory, timeout=0.01):
-        self.cache = Cache(directory, timeout=timeout)
-        self._subscribers = {}  # Would be nice to use a weakref to a set so that keys with no subscribers are
-        self._threads_registered = set()
-        self._insert_triggers()
-        self._push_partial = partial(self.__push_to_subscribers)
-
-    def publish(self, channel, data):
-        """Publish data to a channel
-
-        Args:
-            channel (str): Channel to publish the data to
-            data: The data to publish the data to. The data will arrive in the same format as it was set
-
-        Returns:
-            (int): The number of subscribers which received the published data
-        """
-        self.cache.set(channel, data)
-        return len(self._subscribers.get(channel, []))
-
-    def register_callbacks(self):
-        """Registers the trigger functions for the current thread.
-
-        A thread must have trigger functions registered before it can publish data
-        """
-        if threading.current_thread().name not in self._threads_registered:
-            con = self._con
-            for func_name in (self._insert_func_name, self._update_func_name):
-                con.create_function(func_name, 2, self._push_partial)
-            self._threads_registered.add(threading.current_thread().name)
-
-    def _insert_triggers(self):
-        """Inserts the original triggers into the cache, but does not create or the functions which receive the triggers
-        """
-        con = self._con
-        for func_name, operation in [(self._insert_func_name, 'INSERT'), (self._update_func_name, 'UPDATE')]:
-            con.execute('CREATE TRIGGER IF NOT EXISTS {0} AFTER {1} ON Cache BEGIN '
-                        'SELECT {0}(NEW.key, NEW.value); END;'.format(func_name, operation))
-
-    def subscribe(self, channel):
-        """Subscribe to a channel
-
-        Args:
-            channel (str): The name of the channel to subscribe to
-
-        Returns:
-            (DiskSubscription): The subscription to this channel
-        """
-        subscription = DiskSubscription(channel)
-        if channel not in self._subscribers:
-            self._subscribers[channel] = WeakSet([subscription])
-        else:
-            self._subscribers[channel].add(subscription)
-        return subscription
-
-    def __push_to_subscribers(self, channel, value):
-        try:
-            value = self.__get_value(value)
-            for subscriber in self._subscribers.get(str(channel), []):
-                subscriber.push(value)
-        except:
-            import traceback
-            traceback.print_exc()
-            raise
-
-    @staticmethod
-    def __get_value(value):
-        if value == unsubscribe_message or isinstance(value, string_types) or isinstance(value, int) or isinstance(
-                value, float):
-            return value
-        if isinstance(value, binary_type):
-            return value.decode('utf-8')
-        try:
-            return pickle.load(BytesIO(value))
-        except (KeyError, TypeError, IndexError):
-            return str(value)
-
-    @property
-    def _con(self):
-        con = getattr(self.cache._local, 'con', None)
-
-        if con is None:
-            con = self.cache._local.con = sqlite3.connect(
-                os.path.join(self.cache._directory, DBNAME),
-                timeout=self.cache._timeout,
-                isolation_level=None,
-            )
-
-            # Some SQLite pragmas work on a per-connection basis so query the
-            # Settings table and reset the pragmas. The Settings table may not
-            # exist so catch and ignore the OperationalError that may occur.
-
-            try:
-                select = 'SELECT key, value FROM Settings'
-                settings = con.execute(select).fetchall()
-            except sqlite3.OperationalError:
-                pass
-            else:
-                for key, value in settings:
-                    if key.startswith('sqlite_'):
-                        self.cache.reset(key, value, update=False)
-
-        return con
-
-    def shutdown(self):
-        """Shuts down the connection to the cache
-        """
-        self.cache.close()
-
-
-class DiskCacheAdapter(object):
-    """Adapter for a DiskCache backed cache
-
-    This cache provides a wrapper for a FanoutCache which is backed by SQLite with the same interface as the
-    RedisCacheAdapter. This cache provides automatic sharding and is process and thread-safe; however it should not be
-    used in production for performance reasons.
-
-    Attributes:
-        directory (str): The directory to the SQLite database backing this cache
-        retry (bool, optional): Should this database retry timed out transactions? Default to True
-        cache (FanoutCache): The cache which is wrapped by this adapter
-        pubsub_cache (DiskPubSubCache): The cache which provides pubsub capabilities to this adapter
-
-    Args:
-        directory (str): The directory to the SQLite database backing this cache
-        shards (int, optional): The number of shards to split the cache into. Defaults to 8.
-        timeout (float, optional): The number of seconds to wait before an operation times out. Defaults to 0.01 seconds
-        retry (bool, optional): Should this database retry timed out transactions? Default to True
-        **settings: Other setting which will be passsed to the `cache` attribute on initialization
-    """
-
-    def __init__(self, directory, shards=8, timeout=0.01, retry=True, **settings):
-        self.directory = directory
-        self.retry = retry
-        self.cache = FanoutCache(directory, shards=shards, timeout=timeout, **settings)
-        self.pubsub_cache = DiskPubSubCache(directory=os.path.join(directory, 'channels'), timeout=timeout)
-
-    def set(self, key, value, expire=None, **opts):
-        """Set a value for a key in the cache
-
-        Args:
-            key: The key to use for this data
-            value: The value to set this key to
-            expire (int|datetime.timedelta, optional): The expiration for this value. If `int` is passed, it indicates
-                milliseconds
-            **opts: Additional options to use. See `FanoutCache` for more details
-
-        Returns:
-            (bool): Was this key set?
-        """
-        if expire is not None:
-            expire = self._convert_expire_to_seconds(expire)
-        return self.cache.set(key, value, expire=expire, retry=opts.get('retry', self.retry), **opts)
-
-    def get(self, key, **opts):
-        """Gets the value stored in the key
-
-        Args:
-            key: The key to get the value from
-            **opts: Additional options to use. See `FanoutCache` for more details.
-
-        Returns:
-            The value stored in the key
-        """
-        return self.cache.get(key, default=None, retry=opts.get('retry', self.retry), **opts)
-
-    def add(self, key, value, expire=None, **opts):
-        """Add a key and a value to the cache if the key is not already in the cache
-
-        Args:
-            key: The key to store the value to
-            value: Teh value to store in the key
-            expire (int|datetime.timedelta, optional): The expiration for this value. If `int` is passed, it indicates
-                milliseconds
-            **opts: Additional options to use. See `FanoutCache` for more details
-
-        Returns:
-            (bool): Was the key set?
-        """
-        if expire is not None:
-            expire = self._convert_expire_to_seconds(expire)
-        return self.cache.add(key, value, expire=expire, retry=opts.get('retry', self.retry), **opts)
-
-    def incr(self, key, amount=1, retry=None):
-        """Increments a key by an amount.
-
-        If the key is not found, then its value becomes the increment amount specified
-
-        Args:
-            key: The key to increment
-            amount (int, optional): The amount to increment the key by. Defaults to 1
-            retry (bool, optional): Should this operation be retried if the transaction times out? Defaults to
-                `self.retry`
-
-        Returns:
-            (int): The incremented value
-        """
-        retry = retry if retry is not None else self.retry
-        return self.cache.incr(key, delta=amount, default=0, retry=retry)
-
-    def decr(self, key, amount=1, retry=None):
-        """Decrements a key by an amount.
-
-        If the key is not found, then its value becomes the decrement amount specified
-
-        Args:
-            key: The key to decrement
-            amount (int, optional): The amount to decrement the key by. Defaults to 1
-            retry (bool, optional): Should this operation be retried if the transaction times out? Defaults to
-                `self.retry`
-
-        Returns:
-            (int): The decremented value
-        """
-        retry = retry if retry is not None else self.retry
-        return self.cache.decr(key, delta=amount, default=0, retry=retry)
-
-    def rpush(self, key, *values):
-        """Pushes a value to the right of a deque.
-
-        This operation also creates a deque for a given key if one was not already created. Otherwise it uses the
-        existing deque
-
-        Args:
-            key: The key of the deque to push the values to
-            *values: The values to push to the deque
-        """
-        deque = self.cache.deque(key)
-        deque.extend(values)
-
-    def rpop(self, key):
-        """Pops a value from the right of a deque.
-
-        If this key is not a deque then this function will return None.
-
-        Args:
-            key: The key of the deque to push the values to
-            *values: The values to push to the deque
-
-        Returns:
-            The rightmost value on the deque or None if the key is not a deque or the deque is empty
-        """
-        deque = self.cache.deque(key)
-        try:
-            return deque.pop()
-        except IndexError:
-            return None
-
-    def lpush(self, key, *values):
-        """Pushes a value to the left of a deque.
-
-        This operation also creates a deque for a given key if one was not already created. Otherwise it uses the
-        existing deque
-
-        Args:
-            key: The key of the deque to push the values to
-            *values: The values to push to the deque
-        """
-        deque = self.cache.deque(key)
-        deque.extendleft(values)
-
-    def lpop(self, key):
-        """Pops a value from the left of a deque.
-
-        If this key is not a deque then this function will return None.
-
-        Args:
-            key: The key of the deque to push the values to
-            *values: The values to push to the deque
-
-        Returns:
-            The leftmost value on the deque or None if the key is not a deque or the deque is empty
-        """
-        deque = self.cache.deque(key)
-        try:
-            return deque.popleft()
-        except IndexError:
-            return None
-
-    def subscribe(self, channel):
-        """Subscribe to a channel
-
-        Args:
-            channel (str): The name of the channel to subscribe to
-
-        Returns:
-            (DiskSubscription): The subscription for this channel
-        """
-        return self.pubsub_cache.subscribe(channel)
-
-    def unsubscribe(self, channel):
-        """Unsubscribe to a channel
-
-        Args:
-            channel (str): The name of the channel to subscribe to
-
-        Returns:
-            (int): The number of subscribers unsubscribed ffrom this channel
-        """
-        return self.pubsub_cache.publish(channel, unsubscribe_message)
-
-    def publish(self, channel, data):
-        """Publish some data to a channel
-
-        Args:
-            channel (str): The name of the channel to publish the data to
-            data: The data to publish
-
-        Returns:
-            The number of subscriptions which received the data
-        """
-        return self.pubsub_cache.publish(channel, data)
-
-    def register_callbacks(self):
-        """Registers callbacks for the PubSubs for the current thread.
-
-        This must be done before publishing data to any channel from this thread,
-        """
-        self.pubsub_cache.register_callbacks()
-
-    @staticmethod
-    def _convert_expire_to_seconds(time):
-        """Converts values passed as expire time to a float seconds
-
-        Args:
-            time (int| datetime.timedelta): The expiration for this value. If `int` is passed, it indicates milliseconds
-
-        Returns:
-            (float): The expiration time in seconds
-        """
-        return time.total_seconds() if isinstance(time, timedelta) else float(time) / 1000.
-
-    def shutdown(self):
-        """Shuts down the connection to the cache
-        """
-        self.cache.close()
-        self.pubsub_cache.shutdown()
-
-    def clear(self):
-        """Clears all values in the cache
-        """
-        self.cache.clear()
-
-    def check(self):
-        """Checks if the cache is still working
-        """
-        pass
-
-    def ping(self):
-        """Pings the DiskCache to test the connection
-
-        Returns:
-            (Bool): True if the ping was successful, False otherwise.
-        """
-        return True
-
-    @classmethod
-    def from_json(cls, json_in):
-        """Constructs this cache from its JSON representation
-
-        Args:
-            json_in (dict): The JSON representation of this cache configuration
-
-        Returns:
-            (DiskCacheAdapter): A DiskCacheAdapter with a configuration reflecting the values in the JSON
-        """
-        directory = json_in.pop('directory', walkoff.config.Config.CACHE_PATH)
-        shards = json_in.pop('shards', 8)
-        timeout = json_in.pop('timeout', 0.01)
-        retry = json_in.pop('retry', True)
-        settings = {key: value for key, value in json_in.items() if key in DEFAULT_SETTINGS}
-        return cls(directory, shards=shards, timeout=timeout, retry=retry, **settings)
-
-
-=======
->>>>>>> 2ddc2e27
 class RedisSubscription(object):
     def __init__(self, channel, pubsub):
         self.channel = channel
@@ -708,7 +256,6 @@
         """
         pass
 
-<<<<<<< HEAD
     def ping(self):
         """Pings the Redis cache to test the connection
 
@@ -716,7 +263,7 @@
             (Bool): True if the ping was successful, False otherwise.
         """
         return self.cache.ping()
-=======
+
     def scan(self, pattern=None):
         """Scans through all keys in the cache
 
@@ -738,7 +285,6 @@
             bool: Does the key exist?
         """
         return bool(self.cache.exists(key))
->>>>>>> 2ddc2e27
 
     @classmethod
     def from_json(cls, json_in):
