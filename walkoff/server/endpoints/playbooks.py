--- conflicted
+++ resolved
@@ -3,20 +3,12 @@
 from flask_jwt_extended import jwt_required
 from sqlalchemy import exists, and_
 from sqlalchemy.exc import IntegrityError, StatementError
-import walkoff.config.paths
 from walkoff import executiondb
 from walkoff.server.returncodes import *
 from walkoff.security import permissions_accepted_for_resources, ResourcePermissions
-<<<<<<< HEAD
-from walkoff.server.decorators import with_resource_factory, validate_resource_exists_factory
 from walkoff.executiondb.playbook import Playbook
 from walkoff.executiondb.workflow import Workflow
-=======
 from walkoff.server.decorators import with_resource_factory, validate_resource_exists_factory, is_valid_uid
-import walkoff.coredb.devicedb
-from walkoff.coredb.playbook import Playbook
-from walkoff.coredb.workflow import Workflow
->>>>>>> e0bb51eb
 from walkoff.helpers import InvalidExecutionElement, regenerate_workflow_ids
 from uuid import uuid4
 try:
@@ -307,13 +299,7 @@
         try:
             executiondb.execution_db.session.commit()
         except IntegrityError:
-<<<<<<< HEAD
-            executiondb.execution_db.session.rollback()
-=======
-            import traceback
-            traceback.print_exc()
-            walkoff.coredb.devicedb.device_db.session.rollback()
->>>>>>> e0bb51eb
+            executiondb.execution_db.session.rollback()
             current_app.logger.error('Could not update workflow {}. Unique constraint failed'.format(workflow_id))
             return unique_constraint_problem('workflow', 'update', workflow_id)
 
