--- conflicted
+++ resolved
@@ -122,16 +122,6 @@
             current_app.running_context.execution_db.session.rollback()
             current_app.logger.error('Could not create Playbook {}. Unique constraint failed'.format(playbook_name))
             return unique_constraint_problem('playbook', 'create', playbook_name)
-<<<<<<< HEAD
-        except invalid_execution_element_exceptions:
-            current_app.running_context.execution_db.session.rollback()
-            current_app.logger.error('Could not create Playbook {}. Invalid execution element'.format(playbook_name))
-            return improper_json_problem(
-                'playbook',
-                'create',
-                playbook_name, {'errors': 'Invalid argument constructed'})
-=======
->>>>>>> 1a0eb080
         else:
             current_app.logger.info('Playbook {0} created'.format(playbook_name))
             return playbook_schema.dump(playbook).data, OBJECT_CREATED
@@ -280,17 +270,8 @@
             else:
                 workflow = workflow.data
                 playbook.workflows.append(workflow)
-<<<<<<< HEAD
                 current_app.running_context.execution_db.session.add(workflow)
                 current_app.running_context.execution_db.session.commit()
-        except invalid_execution_element_exceptions:
-            current_app.running_context.execution_db.session.rollback()
-            current_app.logger.error('Could not add workflow {0}-{1}'.format(playbook_id, workflow_name))
-            return improper_json_problem('workflow', 'create', '{}-{}'.format(playbook_id, workflow_name))
-=======
-                executiondb.execution_db.session.add(workflow)
-                executiondb.execution_db.session.commit()
->>>>>>> 1a0eb080
         except IntegrityError:
             current_app.running_context.execution_db.session.rollback()
             current_app.logger.error('Could not create workflow {}. Unique constraint failed'.format(workflow_name))
@@ -322,22 +303,8 @@
     @permissions_accepted_for_resources(ResourcePermissions('playbooks', ['update']))
     @with_workflow('update', workflow_id)
     def __func(workflow):
-<<<<<<< HEAD
-        try:
-            errors = workflow_schema.load(data, instance=workflow).errors
-            if errors:
-                return Problem.from_crud_resource(
-                    INVALID_INPUT_ERROR,
-                    'workflow',
-                    'update',
-                    'Could not update workflow {}. Invalid input.'.format(workflow_id), ext=errors)
-        except InvalidExecutionElement as e:
-            current_app.running_context.execution_db.session.rollback()
-            current_app.logger.error(e.message)
-=======
         errors = workflow_schema.load(data, instance=workflow).errors
         if errors:
->>>>>>> 1a0eb080
             return Problem.from_crud_resource(
                 INVALID_INPUT_ERROR,
                 'workflow',
@@ -397,14 +364,8 @@
         workflow_json['name'] = new_workflow_name
 
         regenerate_workflow_ids(workflow_json)
-<<<<<<< HEAD
-
         if current_app.running_context.execution_db.session.query(exists().where(Playbook.id == playbook_id)).scalar():
             playbook = current_app.running_context.execution_db.session.query(Playbook).filter_by(id=playbook_id).first()
-=======
-        if executiondb.execution_db.session.query(exists().where(Playbook.id == playbook_id)).scalar():
-            playbook = executiondb.execution_db.session.query(Playbook).filter_by(id=playbook_id).first()
->>>>>>> 1a0eb080
         else:
             current_app.running_context.execution_db.session.rollback()
             current_app.logger.error('Could not copy workflow {}. Playbook does not exist'.format(playbook_id))
