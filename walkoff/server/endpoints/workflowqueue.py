--- conflicted
+++ resolved
@@ -7,7 +7,6 @@
 from walkoff.executiondb.argument import Argument
 from walkoff.executiondb.workflow import Workflow
 from walkoff.executiondb.workflowresults import WorkflowStatus, WorkflowStatusEnum
-from walkoff.helpers import InvalidArgument
 from walkoff.security import permissions_accepted_for_resources, ResourcePermissions
 from walkoff.server.decorators import with_resource_factory, validate_resource_exists_factory, is_valid_uid
 from walkoff.server.problem import Problem
@@ -27,7 +26,7 @@
 
 
 def workflow_getter(workflow_id):
-    return executiondb.execution_db.session.query(Workflow).filter_by(id=workflow_id).first()
+    return current_app.running_context.execution_db.session.query(Workflow).filter_by(id=workflow_id).first()
 
 
 with_workflow = with_resource_factory('workflow', workflow_getter, validator=is_valid_uid)
@@ -87,7 +86,6 @@
     @with_workflow('execute', workflow_id)
     def __func(workflow):
         if not workflow.is_valid:
-            print('INVALID WORKFLOW')
             return Problem(INVALID_INPUT_ERROR, 'Cannot execute workflow', 'Workflow is invalid')
         args = data['arguments'] if 'arguments' in data else None
         start = data['start'] if 'start' in data else None
@@ -101,21 +99,10 @@
                     errors.append('Errors in argument {}: {}'.format(argument.name, argument.errors))
             if errors:
                 current_app.logger.error('Could not execute workflow. Invalid Argument construction')
-                print('INVALID ARGS')
                 return Problem(
                     INVALID_INPUT_ERROR,
                     'Cannot execute workflow.',
-<<<<<<< HEAD
-                    'An argument is invalid. Reason: {}'.format(e.message))
-            except TypeError as e:
-                current_app.logger.error('Could not execute workflow. Unexpected arguments.')
-                return Problem(
-                    INVALID_INPUT_ERROR,
-                    'Cannot execute workflow.',
-                    'An unexpected argument was received. Reason: {}'.format(e.message))
-=======
                     'Some arguments are invalid. Reason: {}'.format(errors))
->>>>>>> 1a0eb080
 
         execution_id = current_app.running_context.executor.execute_workflow(workflow_id, start=start, start_arguments=arguments)
         current_app.logger.info('Executed workflow {0}'.format(workflow_id))
