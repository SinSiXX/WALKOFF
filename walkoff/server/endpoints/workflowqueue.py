--- conflicted
+++ resolved
@@ -1,30 +1,19 @@
 from flask import request, current_app
 from flask_jwt_extended import jwt_required
 from sqlalchemy import exists
-<<<<<<< HEAD
-from walkoff import executiondb
-from walkoff.executiondb.workflowresults import WorkflowStatus
-from walkoff.server.returncodes import *
-from walkoff.security import permissions_accepted_for_resources, ResourcePermissions
-from walkoff.server.decorators import with_resource_factory, validate_resource_exists_factory
-from walkoff.executiondb.workflow import Workflow
-from walkoff.executiondb.argument import Argument
-=======
-from walkoff.coredb.workflowresults import WorkflowStatus, WorkflowStatusEnum
+from walkoff.executiondb.workflowresults import WorkflowStatus, WorkflowStatusEnum
 from walkoff.server.returncodes import *
 from walkoff.security import permissions_accepted_for_resources, ResourcePermissions
 from walkoff.server.decorators import with_resource_factory, validate_resource_exists_factory, is_valid_uid
-import walkoff.coredb.devicedb as devicedb
-from walkoff.coredb.workflow import Workflow
-from walkoff.coredb.argument import Argument
->>>>>>> e0bb51eb
+from walkoff import executiondb
+from walkoff.executiondb.workflow import Workflow
+from walkoff.executiondb.argument import Argument
 from walkoff.helpers import InvalidArgument
 from walkoff.server.problem import Problem
 from collections import OrderedDict
 
 
 def does_workflow_exist(workflow_id):
-<<<<<<< HEAD
     return executiondb.execution_db.session.query(exists().where(Workflow.id == workflow_id)).scalar()
 
 
@@ -34,26 +23,6 @@
 
 def workflow_status_getter(execution_id):
     return executiondb.execution_db.session.query(WorkflowStatus).filter_by(execution_id=execution_id).first()
-
-
-def is_valid_uid(*ids):
-    try:
-        for id_ in ids:
-            UUID(id_)
-        return True
-    except ValueError:
-        return False
-=======
-    return devicedb.device_db.session.query(exists().where(Workflow.id == workflow_id)).scalar()
-
-
-def does_execution_id_exist(execution_id):
-    return devicedb.device_db.session.query(exists().where(WorkflowStatus.execution_id == execution_id)).scalar()
-
-
-def workflow_status_getter(execution_id):
-    return devicedb.device_db.session.query(WorkflowStatus).filter_by(execution_id=execution_id).first()
->>>>>>> e0bb51eb
 
 
 with_workflow_status = with_resource_factory('workflow', workflow_status_getter, validator=is_valid_uid)
@@ -73,25 +42,20 @@
     @jwt_required
     @permissions_accepted_for_resources(ResourcePermissions('playbooks', ['read']))
     def __func():
-<<<<<<< HEAD
-        workflow_statuses = executiondb.execution_db.session.query(WorkflowStatus).all()
-        ret = [workflow_status.as_json() for workflow_status in workflow_statuses]
-=======
 
-        ret = devicedb.device_db.session.query(WorkflowStatus). \
+        ret = executiondb.execution_db.session.query(WorkflowStatus). \
             filter(WorkflowStatus.status.in_(executing_statuses)). \
             order_by(WorkflowStatus.started_at). \
             all()
 
         if len(ret) < limit:
-            ret.extend(devicedb.device_db.session.query(WorkflowStatus).
+            ret.extend(executiondb.execution_db.session.query(WorkflowStatus).
                        filter(WorkflowStatus.status.in_(completed_statuses)).
                        order_by(WorkflowStatus.started_at).
                        limit(limit - len(ret)).
                        all())
 
         ret = [workflow_status.as_json() for workflow_status in ret]
->>>>>>> e0bb51eb
         return ret, SUCCESS
 
     return __func()
