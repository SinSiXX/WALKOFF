--- conflicted
+++ resolved
@@ -223,13 +223,9 @@
 
 def initialize(config_path=None, load=True):
     """Loads the config file, loads the app cache, and loads the app APIs into memory"""
-<<<<<<< HEAD
     if load:
         Config.load_config(config_path)
-=======
-    Config.load_config(config_path)
-    Config.load_env_vars()
->>>>>>> f562dbd9
+        Config.load_env_vars()
     setup_logger()
     from walkoff.appgateway import cache_apps
     cache_apps(Config.APPS_PATH)
