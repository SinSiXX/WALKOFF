import logging
from uuid import UUID

from sqlalchemy import Column, String, ForeignKey, orm, UniqueConstraint, Boolean, event
from sqlalchemy.orm import relationship
from sqlalchemy_utils import UUIDType

from walkoff.executiondb import Execution_Base
from walkoff.executiondb.action import Action
from walkoff.executiondb.executionelement import ExecutionElement
from walkoff.appgateway.accumulators import make_accumulator

logger = logging.getLogger(__name__)


class Workflow(ExecutionElement, Execution_Base):
    __tablename__ = 'workflow'
    playbook_id = Column(UUIDType(binary=False), ForeignKey('playbook.id'))
    name = Column(String(80), nullable=False)
    actions = relationship('Action', cascade='all, delete-orphan')
    branches = relationship('Branch', cascade='all, delete-orphan')
    start = Column(UUIDType(binary=False))
    is_valid = Column(Boolean, default=False)
    children = ('actions', 'branches')
    environment_variables = relationship('EnvironmentVariable', cascade='all, delete-orphan')
    __table_args__ = (UniqueConstraint('playbook_id', 'name', name='_playbook_workflow'),)

    def __init__(self, name, start, id=None, actions=None, branches=None, environment_variables=None):
        """Initializes a Workflow object. A Workflow falls under a Playbook, and has many associated Actions
            within it that get executed.

        Args:
            name (str): The name of the Workflow object.
            start (int): ID of the starting Action.
            id (str|UUID, optional): Optional UUID to pass into the Action. Must be UUID object or valid UUID string.
                Defaults to None.
            actions (list[Action]): Optional Action objects. Defaults to None.
            branches (list[Branch], optional): A list of Branch objects for the Workflow object. Defaults to None.
            environment_variables (list[EnvironmentVariable], optional): A list of environment variables for the
                Workflow. Defaults to None.
        """
        ExecutionElement.__init__(self, id)
        self.name = name
        self.actions = actions if actions else []
        self.branches = branches if branches else []
        self.environment_variables = environment_variables if environment_variables else []

        self.start = start

<<<<<<< HEAD
        self.validate()

=======
        self._is_paused = False
        self._abort = False
        #self._init_accumulator()
        self._execution_id = 'default'
        self._instance_repo = None

        self.validate()

    @orm.reconstructor
    def init_on_load(self):
        """Loads all necessary fields upon Workflow being loaded from database"""
        self._is_paused = False
        self._abort = False
        #self._init_accumulator()
        # if self.environment_variables:
        #     self._accumulator.update({env_var.id: env_var.value for env_var in self.environment_variables})
        self._instance_repo = AppInstanceRepo()
        self._execution_id = 'default'

>>>>>>> 2ddc2e27
    def validate(self):
        """Validates the object"""
        action_ids = [action.id for action in self.actions]
        errors = []
        if not self.start and self.actions:
            errors.append('Workflows with actions require a start parameter')
        elif self.actions and self.start not in action_ids:
            errors.append('Workflow start ID {} not found in actions'.format(self.start))
        for branch in self.branches:
            if branch.source_id not in action_ids:
                errors.append('Branch source ID {} not found in workflow actions'.format(branch.source_id))
            if branch.destination_id not in action_ids:
                errors.append('Branch destination ID {} not found in workflow actions'.format(branch.destination_id))
        self.errors = errors
        self.is_valid = self._is_valid

    def get_branches_by_action_id(self, id_):
        branches = []
        if self.branches:
            for branch in self.branches:
                if branch.source_id == id_:
                    branches.append(branch)
        return branches

    # TODO: This isn't being used anywhere...do we need it?
    def remove_action(self, action_id):
        """Removes a Action object from the Workflow's list of Actions given the Action ID.

        Args:
            action_id (UUID): The ID of the Action object to be removed.

        Returns:
            (bool): True on success, False otherwise.
        """
        action_to_remove = next((action for action in self.actions if action.id == action_id), None)
        self.actions.remove(action_to_remove)
        self.branches[:] = [branch for branch in self.branches if
                            (branch.source_id != action_id and branch.destination_id != action_id)]

        logger.debug('Removed action {0} from workflow {1}'.format(action_id, self.name))
        return True

<<<<<<< HEAD
=======
    def pause(self):
        """Pauses the execution of the Workflow. The Workflow will pause execution before starting the next Action"""
        self._is_paused = True
        logger.info('Pausing workflow {0}'.format(self.name))

    def abort(self):
        """Aborts the execution of the Workflow. The Workflow will abort execution before starting the next Action"""
        self._abort = True
        logger.info('Aborting workflow {0}'.format(self.name))

    def _init_accumulator(self, from_resumed=False):
        self._accumulator = make_accumulator(self)
        if not from_resumed:
            self._accumulator.update({branch.id: 0 for branch in self.branches})

    def execute(
            self,
            execution_id,
            action_execution_strategy,
            start=None,
            start_arguments=None,
            resume=False,
            environment_variables=None
    ):
        """Executes a Workflow by executing all Actions in the Workflow list of Action objects.

        Args:
            execution_id (UUID): The UUID4 hex string uniquely identifying this workflow instance
            action_execution_strategy: The strategy used to execute the action (e.g. LocalActionExecutionStrategy)
            start (int, optional): The ID of the first Action. Defaults to None.
            start_arguments (list[Argument]): Argument parameters into the first Action. Defaults to None.
            resume (bool, optional): Optional boolean to resume a previously paused workflow. Defaults to False.
            environment_variables (list[EnvironmentVariable], optional): Optional list of environment variables to
                pass into the workflow execution.
        """
        if self.is_valid:
            self._execution_id = execution_id
            self._init_accumulator(from_resumed=resume)
            for environment_variable_collection in (self.environment_variables, environment_variables):
                if environment_variable_collection:
                    self._accumulator.update({env_var.id: env_var.value for env_var in environment_variable_collection})
            logger.info('Executing workflow {0}'.format(self.name))
            WalkoffEvent.CommonWorkflowSignal.send(self, event=WalkoffEvent.WorkflowExecutionStart)
            start = start if start is not None else self.start
            if not isinstance(start, UUID):
                start = UUID(start)
            executor = self.__execute(start, action_execution_strategy, start_arguments=start_arguments, resume=resume)
            next(executor)
        else:
            logger.error('Workflow is invalid, yet executor attempted to execute.')

    def __execute(self, start, action_execution_strategy, start_arguments=None, resume=False):
        actions = self.__actions(action_execution_strategy, start=start)
        for action in (action_ for action_ in actions if action_ is not None):
            self._executing_action = action
            logger.debug('Executing action {0} of workflow {1}'.format(action, self.name))

            if self._is_paused:
                self._is_paused = False
                WalkoffEvent.CommonWorkflowSignal.send(self, event=WalkoffEvent.WorkflowPaused)
                logger.debug('Paused workflow {} (id={})'.format(self.name, str(self.id)))
                yield
            if self._abort:
                self._abort = False
                WalkoffEvent.CommonWorkflowSignal.send(self, event=WalkoffEvent.WorkflowAborted)
                logger.info('Aborted workflow {} (id={})'.format(self.name, str(self.id)))
                yield

            device_id = self._instance_repo.setup_app_instance(action, self)
            if device_id:
                result = action.execute(
                    action_execution_strategy,
                    self._accumulator,
                    instance=self._instance_repo.get_app_instance(device_id)(),
                    arguments=start_arguments,
                    resume=resume
                )
            else:
                result = action.execute(
                    action_execution_strategy,
                    self._accumulator,
                    arguments=start_arguments,
                    resume=resume
                )

            if start_arguments:
                start_arguments = None

            if result and result.status == "trigger":
                yield
            self._accumulator[action.id] = action.get_output().result
        self.__shutdown()
        yield

    def __actions(self, action_execution_strategy, start):
        current_id = start
        current_action = self.get_action_by_id(current_id)

        while current_action:
            yield current_action
            current_id = self.get_branch(current_action, action_execution_strategy, self._accumulator)
            current_action = self.get_action_by_id(current_id) if current_id is not None else None
            yield  # needed so that when for-loop calls next() it doesn't advance too far
        yield  # needed so you can avoid catching StopIteration exception

    def get_branch(self, current_action, action_execution_strategy, accumulator):
        """Executes the Branch objects associated with this Workflow to determine which Action should be
            executed next.

        Args:
            current_action(Action): The current action that has just finished executing.
            accumulator (dict): The accumulated results of previous Actions.

        Returns:
            (UUID): The ID of the next Action to be executed if successful, else None.
        """
        if self.branches:
            branches = sorted(
                self.__get_branches_by_action_id(current_action.id), key=lambda branch_: branch_.priority)
            for branch in branches:
                # TODO: This here is the only hold up from getting rid of action._output.
                # Keep whole result in accumulator
                destination_id = branch.execute(action_execution_strategy, current_action.get_output(), accumulator)
                if destination_id is not None:
                    logger.debug('Branch {} with destination {} chosen by workflow {} (id={})'.format(
                        str(branch.id), str(destination_id), self.name, str(self.id)))
                    return destination_id
            return None
        else:
            return None

    def __get_branches_by_action_id(self, id_):
        branches = []
        if self.branches:
            for branch in self.branches:
                if branch.source_id == id_:
                    branches.append(branch)
        return branches

    def __shutdown(self):
        # Upon finishing shut down instances
        self._instance_repo.shutdown_instances()
        accumulator = {str(key): value for key, value in self._accumulator.items()}
        WalkoffEvent.CommonWorkflowSignal.send(self, event=WalkoffEvent.WorkflowShutdown, data=accumulator)
        logger.info('Workflow {0} completed. Result: {1}'.format(self.name, self._accumulator))
        self._accumulator.clear()

    def set_execution_id(self, execution_id):
        """Sets the execution UUIDD for the Workflow

        Args:
            execution_id (UUID): The execution ID
        """
        self._execution_id = execution_id

    def get_execution_id(self):
        """Gets the execution ID for the Workflow

        Returns:
            (UUID): The execution ID of the Workflow
        """
        return self._execution_id

    def get_executing_action_id(self):
        """Gets the ID of the currently executing Action

        Returns:
            (UUID): The ID of the currently executing Action
        """
        return self._executing_action.id

    def get_executing_action(self):
        """Gets the currently executing Action

        Returns:
            (Action): The currently executing Action
        """
        return self._executing_action

    def get_accumulator(self):
        """Gets the accumulator

        Returns:
            (dict): The accumulator
        """
        return self._accumulator

    def get_instances(self):
        """Gets all instances

        Returns:
            (list[AppInstance]): All instances
        """
        return self._instance_repo.get_all_app_instances()

>>>>>>> 2ddc2e27

@event.listens_for(Workflow, 'before_update')
def validate_before_update(mapper, connection, target):
    target.validate()<|MERGE_RESOLUTION|>--- conflicted
+++ resolved
@@ -1,14 +1,13 @@
 import logging
 from uuid import UUID
 
-from sqlalchemy import Column, String, ForeignKey, orm, UniqueConstraint, Boolean, event
+from sqlalchemy import Column, String, ForeignKey, UniqueConstraint, Boolean, event
 from sqlalchemy.orm import relationship
 from sqlalchemy_utils import UUIDType
 
 from walkoff.executiondb import Execution_Base
 from walkoff.executiondb.action import Action
 from walkoff.executiondb.executionelement import ExecutionElement
-from walkoff.appgateway.accumulators import make_accumulator
 
 logger = logging.getLogger(__name__)
 
@@ -47,30 +46,8 @@
 
         self.start = start
 
-<<<<<<< HEAD
         self.validate()
 
-=======
-        self._is_paused = False
-        self._abort = False
-        #self._init_accumulator()
-        self._execution_id = 'default'
-        self._instance_repo = None
-
-        self.validate()
-
-    @orm.reconstructor
-    def init_on_load(self):
-        """Loads all necessary fields upon Workflow being loaded from database"""
-        self._is_paused = False
-        self._abort = False
-        #self._init_accumulator()
-        # if self.environment_variables:
-        #     self._accumulator.update({env_var.id: env_var.value for env_var in self.environment_variables})
-        self._instance_repo = AppInstanceRepo()
-        self._execution_id = 'default'
-
->>>>>>> 2ddc2e27
     def validate(self):
         """Validates the object"""
         action_ids = [action.id for action in self.actions]
@@ -113,204 +90,6 @@
         logger.debug('Removed action {0} from workflow {1}'.format(action_id, self.name))
         return True
 
-<<<<<<< HEAD
-=======
-    def pause(self):
-        """Pauses the execution of the Workflow. The Workflow will pause execution before starting the next Action"""
-        self._is_paused = True
-        logger.info('Pausing workflow {0}'.format(self.name))
-
-    def abort(self):
-        """Aborts the execution of the Workflow. The Workflow will abort execution before starting the next Action"""
-        self._abort = True
-        logger.info('Aborting workflow {0}'.format(self.name))
-
-    def _init_accumulator(self, from_resumed=False):
-        self._accumulator = make_accumulator(self)
-        if not from_resumed:
-            self._accumulator.update({branch.id: 0 for branch in self.branches})
-
-    def execute(
-            self,
-            execution_id,
-            action_execution_strategy,
-            start=None,
-            start_arguments=None,
-            resume=False,
-            environment_variables=None
-    ):
-        """Executes a Workflow by executing all Actions in the Workflow list of Action objects.
-
-        Args:
-            execution_id (UUID): The UUID4 hex string uniquely identifying this workflow instance
-            action_execution_strategy: The strategy used to execute the action (e.g. LocalActionExecutionStrategy)
-            start (int, optional): The ID of the first Action. Defaults to None.
-            start_arguments (list[Argument]): Argument parameters into the first Action. Defaults to None.
-            resume (bool, optional): Optional boolean to resume a previously paused workflow. Defaults to False.
-            environment_variables (list[EnvironmentVariable], optional): Optional list of environment variables to
-                pass into the workflow execution.
-        """
-        if self.is_valid:
-            self._execution_id = execution_id
-            self._init_accumulator(from_resumed=resume)
-            for environment_variable_collection in (self.environment_variables, environment_variables):
-                if environment_variable_collection:
-                    self._accumulator.update({env_var.id: env_var.value for env_var in environment_variable_collection})
-            logger.info('Executing workflow {0}'.format(self.name))
-            WalkoffEvent.CommonWorkflowSignal.send(self, event=WalkoffEvent.WorkflowExecutionStart)
-            start = start if start is not None else self.start
-            if not isinstance(start, UUID):
-                start = UUID(start)
-            executor = self.__execute(start, action_execution_strategy, start_arguments=start_arguments, resume=resume)
-            next(executor)
-        else:
-            logger.error('Workflow is invalid, yet executor attempted to execute.')
-
-    def __execute(self, start, action_execution_strategy, start_arguments=None, resume=False):
-        actions = self.__actions(action_execution_strategy, start=start)
-        for action in (action_ for action_ in actions if action_ is not None):
-            self._executing_action = action
-            logger.debug('Executing action {0} of workflow {1}'.format(action, self.name))
-
-            if self._is_paused:
-                self._is_paused = False
-                WalkoffEvent.CommonWorkflowSignal.send(self, event=WalkoffEvent.WorkflowPaused)
-                logger.debug('Paused workflow {} (id={})'.format(self.name, str(self.id)))
-                yield
-            if self._abort:
-                self._abort = False
-                WalkoffEvent.CommonWorkflowSignal.send(self, event=WalkoffEvent.WorkflowAborted)
-                logger.info('Aborted workflow {} (id={})'.format(self.name, str(self.id)))
-                yield
-
-            device_id = self._instance_repo.setup_app_instance(action, self)
-            if device_id:
-                result = action.execute(
-                    action_execution_strategy,
-                    self._accumulator,
-                    instance=self._instance_repo.get_app_instance(device_id)(),
-                    arguments=start_arguments,
-                    resume=resume
-                )
-            else:
-                result = action.execute(
-                    action_execution_strategy,
-                    self._accumulator,
-                    arguments=start_arguments,
-                    resume=resume
-                )
-
-            if start_arguments:
-                start_arguments = None
-
-            if result and result.status == "trigger":
-                yield
-            self._accumulator[action.id] = action.get_output().result
-        self.__shutdown()
-        yield
-
-    def __actions(self, action_execution_strategy, start):
-        current_id = start
-        current_action = self.get_action_by_id(current_id)
-
-        while current_action:
-            yield current_action
-            current_id = self.get_branch(current_action, action_execution_strategy, self._accumulator)
-            current_action = self.get_action_by_id(current_id) if current_id is not None else None
-            yield  # needed so that when for-loop calls next() it doesn't advance too far
-        yield  # needed so you can avoid catching StopIteration exception
-
-    def get_branch(self, current_action, action_execution_strategy, accumulator):
-        """Executes the Branch objects associated with this Workflow to determine which Action should be
-            executed next.
-
-        Args:
-            current_action(Action): The current action that has just finished executing.
-            accumulator (dict): The accumulated results of previous Actions.
-
-        Returns:
-            (UUID): The ID of the next Action to be executed if successful, else None.
-        """
-        if self.branches:
-            branches = sorted(
-                self.__get_branches_by_action_id(current_action.id), key=lambda branch_: branch_.priority)
-            for branch in branches:
-                # TODO: This here is the only hold up from getting rid of action._output.
-                # Keep whole result in accumulator
-                destination_id = branch.execute(action_execution_strategy, current_action.get_output(), accumulator)
-                if destination_id is not None:
-                    logger.debug('Branch {} with destination {} chosen by workflow {} (id={})'.format(
-                        str(branch.id), str(destination_id), self.name, str(self.id)))
-                    return destination_id
-            return None
-        else:
-            return None
-
-    def __get_branches_by_action_id(self, id_):
-        branches = []
-        if self.branches:
-            for branch in self.branches:
-                if branch.source_id == id_:
-                    branches.append(branch)
-        return branches
-
-    def __shutdown(self):
-        # Upon finishing shut down instances
-        self._instance_repo.shutdown_instances()
-        accumulator = {str(key): value for key, value in self._accumulator.items()}
-        WalkoffEvent.CommonWorkflowSignal.send(self, event=WalkoffEvent.WorkflowShutdown, data=accumulator)
-        logger.info('Workflow {0} completed. Result: {1}'.format(self.name, self._accumulator))
-        self._accumulator.clear()
-
-    def set_execution_id(self, execution_id):
-        """Sets the execution UUIDD for the Workflow
-
-        Args:
-            execution_id (UUID): The execution ID
-        """
-        self._execution_id = execution_id
-
-    def get_execution_id(self):
-        """Gets the execution ID for the Workflow
-
-        Returns:
-            (UUID): The execution ID of the Workflow
-        """
-        return self._execution_id
-
-    def get_executing_action_id(self):
-        """Gets the ID of the currently executing Action
-
-        Returns:
-            (UUID): The ID of the currently executing Action
-        """
-        return self._executing_action.id
-
-    def get_executing_action(self):
-        """Gets the currently executing Action
-
-        Returns:
-            (Action): The currently executing Action
-        """
-        return self._executing_action
-
-    def get_accumulator(self):
-        """Gets the accumulator
-
-        Returns:
-            (dict): The accumulator
-        """
-        return self._accumulator
-
-    def get_instances(self):
-        """Gets all instances
-
-        Returns:
-            (list[AppInstance]): All instances
-        """
-        return self._instance_repo.get_all_app_instances()
-
->>>>>>> 2ddc2e27
 
 @event.listens_for(Workflow, 'before_update')
 def validate_before_update(mapper, connection, target):
