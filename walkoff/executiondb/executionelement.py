from sqlalchemy_utils import UUIDType

from sqlalchemy import Column
from uuid import uuid4


<<<<<<< HEAD
class ExecutionElement(object):
    id = Column(UUIDType(), primary_key=True, nullable=False, default=uuid4)
=======
class ExecutionElement(Representable):
    id = Column(UUIDType(binary=False), primary_key=True, nullable=False, default=uuid4)
>>>>>>> c2d6207c

    def __init__(self, id):
        if id:
            self.id = id

    def __repr__(self):
        from .schemas import dump_element

        representation = dump_element(self)
        out = '<{0} at {1} : '.format(self.__class__.__name__, hex(id(self)))
        first = True
        for key, value in representation.items():
            if self.__is_list_of_dicts_with_uids(value):
                out += ', {0}={1}'.format(key, [list_value['id'] for list_value in value])
            else:
                out += ', {0}={1}'.format(key, value)

            if first:
                out = out.replace(" ,", "")
                first = False

        out += '>'
        return out

    @staticmethod
    def __is_list_of_dicts_with_uids(value):
        return (isinstance(value, list)
                and all(isinstance(list_value, dict) and 'id' in list_value for list_value in value))

    def validate(self):
        pass<|MERGE_RESOLUTION|>--- conflicted
+++ resolved
@@ -4,13 +4,8 @@
 from uuid import uuid4
 
 
-<<<<<<< HEAD
 class ExecutionElement(object):
-    id = Column(UUIDType(), primary_key=True, nullable=False, default=uuid4)
-=======
-class ExecutionElement(Representable):
     id = Column(UUIDType(binary=False), primary_key=True, nullable=False, default=uuid4)
->>>>>>> c2d6207c
 
     def __init__(self, id):
         if id:
