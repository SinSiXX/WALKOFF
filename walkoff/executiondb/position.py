import logging

from sqlalchemy import Column, Float, ForeignKey, Integer
from sqlalchemy_utils import UUIDType

from walkoff.executiondb import Device_Base

logger = logging.getLogger(__name__)


class Position(Device_Base):
    __tablename__ = 'position'
    id = Column(Integer, primary_key=True, autoincrement=True)
<<<<<<< HEAD
    action_id = Column(UUIDType(), ForeignKey('action.id'))
=======
    _action_id = Column(UUIDType(binary=False), ForeignKey('action.id'))
>>>>>>> c2d6207c
    x = Column(Float, nullable=False)
    y = Column(Float, nullable=False)

    def __init__(self, x, y):
        """Initializes a new Position object. An Action has a Position object.

        Args:
            x (float): The X coordinate of the Action.
            y (float): The Y coordinate of the Action.
        """
        self.x = x
        self.y = y<|MERGE_RESOLUTION|>--- conflicted
+++ resolved
@@ -11,11 +11,7 @@
 class Position(Device_Base):
     __tablename__ = 'position'
     id = Column(Integer, primary_key=True, autoincrement=True)
-<<<<<<< HEAD
-    action_id = Column(UUIDType(), ForeignKey('action.id'))
-=======
-    _action_id = Column(UUIDType(binary=False), ForeignKey('action.id'))
->>>>>>> c2d6207c
+    action_id = Column(UUIDType(binary=False), ForeignKey('action.id'))
     x = Column(Float, nullable=False)
     y = Column(Float, nullable=False)
 
