--- conflicted
+++ resolved
@@ -34,18 +34,13 @@
         if action.device_id:
             device_id = (action.app_name, action.device_id.get_value(workflow_ctx.accumulator))
             if device_id not in self._instances:
-<<<<<<< HEAD
-                self._instances[device_id] = AppInstance.create(*device_id)
-                WalkoffEvent.CommonWorkflowSignal.send(workflow_ctx.workflow, event=WalkoffEvent.AppInstanceCreated)
-=======
                 context = {
-                    'workflow_execution_id': workflow.get_execution_id(),
-                    'workflow_id': workflow.id,
-                    'workflow_name': workflow.name
+                    'workflow_execution_id': workflow_ctx.execution_id,
+                    'workflow_id': workflow_ctx.id,
+                    'workflow_name': workflow_ctx.name
                 }
                 self._instances[device_id] = AppInstance.create(device_id[0], device_id[1], context)
-                WalkoffEvent.CommonWorkflowSignal.send(workflow, event=WalkoffEvent.AppInstanceCreated)
->>>>>>> 2ddc2e27
+                WalkoffEvent.CommonWorkflowSignal.send(workflow_ctx.workflow, event=WalkoffEvent.AppInstanceCreated)
                 logger.debug('Created new app instance: App {0}, device {1}'.format(*device_id))
             return device_id
         return None
