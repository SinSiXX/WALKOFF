<<<<<<< HEAD
[REDIS]
redis_uri: redis://walkoff_redis:6379
=======
[COMMON]
API_GATEWAY_URI = http://api_gateway:8080
REDIS_URI = redis://redis:6379


[API_GATEWAY]
DB_TYPE = postgres
DB_HOST = postgres
SERVER_DB_NAME = walkoff
EXECUTION_DB_NAME = execution
DB_USERNAME = walkoff
DB_PASSWORD = walkoff
>>>>>>> 02be12c3


[UMPIRE]
# Path to applications relative to umpire in container. Don't change unless you purposefully moved them...
APPS_PATH = ./apps

# Time in seconds between each rescan of the apps directory
APP_REFRESH = 60

# Network the swarm runs on
SWARM_NETWORK = walkoff_default

# Name prepended to all app docker services
APP_PREFIX = walkoff_app

# The prefix used in the docker stack deploy command to bring up the stack
STACK_PREFIX = walkoff

# Docker registry can be full address to private registry or string to be prepended to tags
# Note: 127.0.0.1:5000 refers to the registry living in the swarm publishing port 5000 to the host machine
DOCKER_REGISTRY = 127.0.0.1:5000

UMPIRE_HEARTBEAT = 1


[WORKER]
WORKER_TIMEOUT = 30
WALKOFF_USERNAME = walkoff
WALKOFF_PASSWORD = walkoff

[DOCKER_ENV]
# Overrides the environment variables for docker-compose and docker commands on the docker machine at 'DOCKER_HOST'
# See: https://docs.docker.com/compose/reference/envvars/ for more information.
# Ideally these are set as environment variables in either docker-stack.yml or walkoff-stack.yml but can be changed here
;COMPOSE_PROJECT_NAME: WALKOFF
;DOCKER_HOST: tcp://ip_of_docker_swarm_manager:2376
;DOCKER_HOST: unix:///var/run/docker.sock
;DOCKER_TLS_VERIFY: 1
;DOCKER_CERT_PATH: /Path/to/certs/for/remote/docker/daemon
<|MERGE_RESOLUTION|>--- conflicted
+++ resolved
@@ -1,10 +1,6 @@
-<<<<<<< HEAD
-[REDIS]
-redis_uri: redis://walkoff_redis:6379
-=======
 [COMMON]
 API_GATEWAY_URI = http://api_gateway:8080
-REDIS_URI = redis://redis:6379
+REDIS_URI = redis://walkoff_redis:6379
 
 
 [API_GATEWAY]
@@ -14,7 +10,6 @@
 EXECUTION_DB_NAME = execution
 DB_USERNAME = walkoff
 DB_PASSWORD = walkoff
->>>>>>> 02be12c3
 
 
 [UMPIRE]
