--- conflicted
+++ resolved
@@ -20,7 +20,7 @@
     def get_execution_id(self):
         return self._execution_id
 
-<<<<<<< HEAD
+
 class MockWorkflowSchema(object):
     @staticmethod
     def dump(workflow):
@@ -29,12 +29,6 @@
                 self.data = data
 
         return Dummy({'id': str(workflow.id), 'name': workflow.name, 'execution_id': str(workflow._execution_id)})
-=======
-    def as_json(self):
-        return {'id': self.id,
-                'execution_id': self._execution_id,
-                'name': self.name}
->>>>>>> c2d6207c
 
 
 class TestInterfaceEventDispatcher(TestCase):
@@ -58,12 +52,8 @@
     def tearDownClass(cls):
         dispatcher._clear()
         walkoff.config.config.app_apis = {}
-<<<<<<< HEAD
-        device_db_help.tear_down_device_db()
         walkoff.executiondb.schemas._schema_lookup.pop(MockWorkflow, None)
-=======
         execution_db_help.tear_down_device_db()
->>>>>>> c2d6207c
 
     def test_singleton(self):
         self.assertEqual(id(dispatcher), id(InterfaceEventDispatcher()))
@@ -354,7 +344,7 @@
             result['data'] = data
 
         workflow = MockWorkflow()
-        WalkoffEvent.WorkflowExecutionPending.send(workflow.as_json())
+        WalkoffEvent.WorkflowExecutionPending.send(MockWorkflowSchema.dump(workflow).data)
 
         data = {'id': self.id, 'name': 'b', 'device_id': 2, 'app_name': 'App1', 'action_name': 'action1',
                 'execution_id': uuid.uuid4()}
@@ -378,7 +368,7 @@
             result['data'] = data
 
         workflow = MockWorkflow()
-        WalkoffEvent.WorkflowExecutionPending.send(workflow.as_json())
+        WalkoffEvent.WorkflowExecutionPending.send(MockWorkflowSchema().dump(workflow).data)
 
         data = {'id': self.id, 'name': 'b', 'device_id': 2, 'app_name': 'App1', 'action_name': 'action1',
                 'execution_id': uuid.uuid4()}
@@ -400,7 +390,7 @@
             result['data'] = data
 
         workflow = MockWorkflow()
-        WalkoffEvent.WorkflowExecutionPending.send(workflow.as_json())
+        WalkoffEvent.WorkflowExecutionPending.send(MockWorkflowSchema().dump(workflow).data)
 
         self.id = 'test'
         data = {'id': uuid.uuid4(), 'name': 'b', 'device_id': 2, 'app_name': 'App1', 'action_name': 'action1',
@@ -427,7 +417,7 @@
             raise ValueError()
 
         workflow = MockWorkflow()
-        WalkoffEvent.WorkflowExecutionPending.send(workflow.as_json())
+        WalkoffEvent.WorkflowExecutionPending.send(MockWorkflowSchema().dump(workflow).data)
 
         self.id = 'test'
         data = {'id': uuid.uuid4(), 'name': 'b', 'device_id': 2, 'app_name': 'App1', 'action_name': 'action1',
@@ -450,7 +440,7 @@
             result['data'] = data
 
         workflow = MockWorkflow()
-        WalkoffEvent.WorkflowExecutionPending.send(workflow.as_json())
+        WalkoffEvent.WorkflowExecutionPending.send(MockWorkflowSchema().dump(workflow).data)
 
         data = {'id': self.id, 'name': 'b', 'device_id': 2, 'app_name': 'App1', 'action_name': 'action1',
                 'execution_id': uuid.uuid4()}
