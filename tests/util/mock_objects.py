from core import loadbalancer
import json
import threading
import zmq.green as zmq
from zmq.utils.strtypes import cast_unicode
from core.case.callbacks import data_sent
<<<<<<< HEAD
=======
import time

>>>>>>> b62ed3f9
try:
    from Queue import Queue
except ImportError:
    from queue import Queue

workflows_executed = 0


def mock_initialize_threading(self, worker_env=None):
    global workflows_executed
    workflows_executed = 0

    self.load_balancer = MockLoadBalancer()
    self.manager_thread = threading.Thread(target=self.load_balancer.manage_workflows)
    self.manager_thread.start()

    self.threading_is_initialized = True


def mock_shutdown_pool(self, num_workflows=0):
    shutdown = 5
    timed = 0
    while timed < shutdown:
        if (num_workflows == 0) or (num_workflows != 0 and num_workflows == workflows_executed):
            if self.manager_thread and self.manager_thread.is_alive():
                self.load_balancer.pending_workflows.put("Exit")
                self.manager_thread.join()
            self.threading_is_initialized = False
            break
<<<<<<< HEAD
    data_sent.receivers = {}
=======
        timed += 0.1
        time.sleep(0.1)
>>>>>>> b62ed3f9
    self.cleanup_threading()
    return


class MockLoadBalancer(object):
    def __init__(self):
        self.pending_workflows = MockRequestQueue()
        self.comm_queue = MockCommQueue()
        self.results_queue = MockReceiveQueue()
        self.workflow_comms = {}

        def handle_data_sent(sender, **kwargs):
            self.on_data_sent(sender, **kwargs)
        self.handle_data_sent = handle_data_sent
        if not data_sent.receivers:
            data_sent.connect(handle_data_sent)

    def on_data_sent(self, sender, **kwargs):
<<<<<<< HEAD
        self.results_queue.send(sender, kwargs)
=======
        self.results_queue.send_json(kwargs['data'])
>>>>>>> b62ed3f9

    def add_workflow(self, workflow_json):
        self.pending_workflows.put(workflow_json)

    def manage_workflows(self):
        while True:
            workflow_json = self.pending_workflows.recv()
            if workflow_json == "Exit":
                return

            self.workflow_comms[workflow_json['execution_uid']] = 'worker'

            workflow, start_input = loadbalancer.recreate_workflow(workflow_json)
<<<<<<< HEAD
            workflow.comm_sock = self.comm_queue
=======
            workflow.set_comm_sock(self.comm_queue)
>>>>>>> b62ed3f9

            workflow.execute(execution_uid=workflow.execution_uid, start=workflow.start, start_input=start_input)

    def pause_workflow(self, workflow_execution_uid, workflow_name):
        if workflow_execution_uid in self.workflow_comms:
            self.comm_queue.status = b"Pause"

    def resume_workflow(self, workflow_execution_uid, workflow_name):
        if workflow_execution_uid in self.workflow_comms:
            self.comm_queue.status = b"resume"

    def resume_breakpoint_step(self, workflow_execution_uid, workflow_name):
        if workflow_execution_uid in self.workflow_comms:
            self.comm_queue.status = b"Resume breakpoint"


class MockCommQueue(object):
    def __init__(self):
        self.status = b"Running"

    def recv(self, flags=None):
        if flags == zmq.NOBLOCK:
            if self.status == b"Pause":
                return self.status
            else:
                raise zmq.ZMQError
        else:
            while self.status != b"resume" and self.status != b"Resume breakpoint":
                pass
            return self.status

    def send(self, data):
        pass


class MockReceiveQueue(loadbalancer.Receiver):
    def __init__(self):
        pass

    def send(self, sender, kwargs):
        global workflows_executed

        callback_name = kwargs['callback_name']

        callback = self.callback_lookup[callback_name]
        data = json.loads(kwargs['data']) if callback[1] else {}
        loadbalancer.Receiver.send_callback(callback[0], sender, data)

        if callback_name == 'Workflow Shutdown':
            workflows_executed += 1


class MockRequestQueue(object):
    def __init__(self):
        self.queue = Queue()

    def pop(self, flags=None):
        res = self.queue.get()
        return res

    def push(self, data):
        self.queue.put(data)

    def recv(self, flags=None):
        return self.pop(flags)

    def recv_mutipart(self, flags=None):
        return self.pop(flags)

    def put(self, data):
        self.push(data)

    def send(self, data):
        self.push(data)

    def send_json(self, data):
        self.push(data)

    def send_multipart(self, data):
        try:
            workflow_json = json.loads(cast_unicode(data[2]))
            self.push(workflow_json)
        except:
            self.push(data)<|MERGE_RESOLUTION|>--- conflicted
+++ resolved
@@ -4,11 +4,8 @@
 import zmq.green as zmq
 from zmq.utils.strtypes import cast_unicode
 from core.case.callbacks import data_sent
-<<<<<<< HEAD
-=======
 import time
 
->>>>>>> b62ed3f9
 try:
     from Queue import Queue
 except ImportError:
@@ -38,12 +35,9 @@
                 self.manager_thread.join()
             self.threading_is_initialized = False
             break
-<<<<<<< HEAD
-    data_sent.receivers = {}
-=======
         timed += 0.1
         time.sleep(0.1)
->>>>>>> b62ed3f9
+    data_sent.receivers = {}
     self.cleanup_threading()
     return
 
@@ -62,11 +56,7 @@
             data_sent.connect(handle_data_sent)
 
     def on_data_sent(self, sender, **kwargs):
-<<<<<<< HEAD
         self.results_queue.send(sender, kwargs)
-=======
-        self.results_queue.send_json(kwargs['data'])
->>>>>>> b62ed3f9
 
     def add_workflow(self, workflow_json):
         self.pending_workflows.put(workflow_json)
@@ -80,13 +70,9 @@
             self.workflow_comms[workflow_json['execution_uid']] = 'worker'
 
             workflow, start_input = loadbalancer.recreate_workflow(workflow_json)
-<<<<<<< HEAD
-            workflow.comm_sock = self.comm_queue
-=======
             workflow.set_comm_sock(self.comm_queue)
->>>>>>> b62ed3f9
 
-            workflow.execute(execution_uid=workflow.execution_uid, start=workflow.start, start_input=start_input)
+            workflow.execute(execution_uid=workflow.get_execution_uid(), start=workflow.start, start_input=start_input)
 
     def pause_workflow(self, workflow_execution_uid, workflow_name):
         if workflow_execution_uid in self.workflow_comms:
