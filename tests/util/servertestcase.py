--- conflicted
+++ resolved
@@ -50,6 +50,9 @@
         core.config.config.num_processes = 2
 
         core.loadbalancer.Worker.setup_worker_env = modified_setup_worker_env
+        cls.context = server.flaskserver.app.test_request_context()
+        cls.context.push()
+
         server.flaskserver.running_context.db.create_all()
 
     @classmethod
@@ -72,7 +75,6 @@
 
         self.app = server.flaskserver.app.test_client(self)
         self.app.testing = True
-<<<<<<< HEAD
 
         self.context = server.flaskserver.app.test_request_context()
         self.context.push()
@@ -83,14 +85,6 @@
         post = self.app.post('/api/auth', content_type="application/json", data=json.dumps(dict(username='admin', password='admin')), follow_redirects=True)
         key = json.loads(post.get_data(as_text=True))
         self.headers = {'Authorization': 'Bearer {}'.format(key['access_token'])}
-=======
-        self.app.post('/login', data=dict(email='admin', password='admin'), follow_redirects=True)
-        response = self.app.post('/key', data=dict(email='admin', password='admin'),
-                                 follow_redirects=True).get_data(as_text=True)
-
-        key = json.loads(response)["auth_token"]
-        self.headers = {"Authentication-Token": key}
->>>>>>> 46b27314
 
         server.flaskserver.running_context.controller.workflows = {}
         server.flaskserver.running_context.controller.load_all_workflows_from_directory()
