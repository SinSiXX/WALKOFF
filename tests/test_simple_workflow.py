import unittest
from datetime import datetime

import walkoff.appgateway
import walkoff.config.config
from walkoff.case import subscription, database
from walkoff.multiprocessedexecutor import multiprocessedexecutor
from tests import config
from tests.util.case_db_help import *
from tests.util.mock_objects import *
import walkoff.config.paths
from tests.util import execution_db_help


class TestSimpleWorkflow(unittest.TestCase):
    @classmethod
    def setUpClass(cls):
        execution_db_help.setup_dbs()

        from walkoff.appgateway import cache_apps
        cache_apps(path=config.test_apps_path)
        walkoff.config.config.load_app_apis(apps_path=config.test_apps_path)
        walkoff.config.config.num_processes = 2
        multiprocessedexecutor.MultiprocessedExecutor.initialize_threading = mock_initialize_threading
        multiprocessedexecutor.MultiprocessedExecutor.wait_and_reset = mock_wait_and_reset
        multiprocessedexecutor.MultiprocessedExecutor.shutdown_pool = mock_shutdown_pool
        multiprocessedexecutor.multiprocessedexecutor.initialize_threading()

    def setUp(self):
        self.executor = multiprocessedexecutor.multiprocessedexecutor
        self.start = datetime.utcnow()

        database.initialize()

    def tearDown(self):
        execution_db_help.cleanup_device_db()
        database.case_db.tear_down()
        subscription.clear_subscriptions()

    @classmethod
    def tearDownClass(cls):
        walkoff.appgateway.clear_cache()
        multiprocessedexecutor.multiprocessedexecutor.shutdown_pool()
        execution_db_help.tear_down_device_db()

    def test_simple_workflow_execution(self):
<<<<<<< HEAD
        workflow = device_db_help.load_workflow('basicWorkflowTest', 'helloWorldWorkflow')
        action_ids = [action.id for action in workflow.actions if action.name == 'start']
=======
        workflow = execution_db_help.load_workflow('basicWorkflowTest', 'helloWorldWorkflow')
        action_ids = [action_id for action_id, action in workflow.actions.items() if action.name == 'start']
>>>>>>> c2d6207c
        setup_subscriptions_for_action(workflow.id, action_ids)
        self.executor.execute_workflow(workflow.id)

        self.executor.wait_and_reset(1)

        actions = []
        for id_ in action_ids:
            actions.extend(executed_actions(id_, self.start, datetime.utcnow()))
        self.assertEqual(len(actions), 1)
        action = actions[0]
        result = action['data']
        self.assertDictEqual(result, {'result': "REPEATING: Hello World", 'status': 'Success'})

    def test_multi_action_workflow(self):
        workflow = execution_db_help.load_workflow('multiactionWorkflowTest', 'multiactionWorkflow')
        action_names = ['start', '1']
        action_ids = [action.id for action in workflow.actions if action.name in action_names]
        setup_subscriptions_for_action(workflow.id, action_ids)
        self.executor.execute_workflow(workflow.id)

        self.executor.wait_and_reset(1)
        actions = []
        for id_ in action_ids:
            actions.extend(executed_actions(id_, self.start, datetime.utcnow()))

        self.assertEqual(len(actions), 2)
        expected_results = [{'result': {"message": "HELLO WORLD"}, 'status': 'Success'},
                            {'result': "REPEATING: Hello World", 'status': 'Success'}]
        for result in [action['data'] for action in actions]:
            self.assertIn(result, expected_results)

    def test_error_workflow(self):
        workflow = execution_db_help.load_workflow('multiactionError', 'multiactionErrorWorkflow')
        action_names = ['start', '1', 'error']
        action_ids = [action.id for action in workflow.actions if action.name in action_names]
        setup_subscriptions_for_action(workflow.id, action_ids)
        self.executor.execute_workflow(workflow.id)

        self.executor.wait_and_reset(1)

        actions = []
        for id_ in action_ids:
            actions.extend(executed_actions(id_, self.start, datetime.utcnow()))
        #print(actions)
        self.assertEqual(len(actions), 2)

        expected_results = [{'result': {"message": "HELLO WORLD"}, 'status': 'Success'},
                            {'status': 'Success', 'result': 'REPEATING: Hello World'}]
        for result in [action['data'] for action in actions]:
            self.assertIn(result, expected_results)

    def test_workflow_with_dataflow(self):
        workflow = execution_db_help.load_workflow('dataflowTest', 'dataflowWorkflow')
        action_names = ['start', '1', '2']
        action_ids = [action.id for action in workflow.actions if action.name in action_names]
        setup_subscriptions_for_action(workflow.id, action_ids)

        self.executor.execute_workflow(workflow.id)

        self.executor.wait_and_reset(1)

        actions = []
        for id_ in action_ids:
            actions.extend(executed_actions(id_, self.start, datetime.utcnow()))
        self.assertEqual(len(actions), 3)
        expected_results = [{'result': 6, 'status': 'Success'},
                            {'result': 6, 'status': 'Success'},
                            {'result': 15, 'status': 'Success'}]
        for result in [action['data'] for action in actions]:
            self.assertIn(result, expected_results)

    def test_workflow_with_dataflow_action_not_executed(self):
        workflow = execution_db_help.load_workflow('dataflowTest', 'dataflowWorkflow')
        action_names = ['start', '1']
        action_ids = [action.id for action in workflow.actions if action.name in action_names]
        setup_subscriptions_for_action(workflow.id, action_ids)
        self.executor.execute_workflow(workflow.id)

        self.executor.wait_and_reset(1)

        actions = []
        for id_ in action_ids:
            actions.extend(executed_actions(id_, self.start, datetime.utcnow()))
        self.assertEqual(len(actions), 2)<|MERGE_RESOLUTION|>--- conflicted
+++ resolved
@@ -44,13 +44,8 @@
         execution_db_help.tear_down_device_db()
 
     def test_simple_workflow_execution(self):
-<<<<<<< HEAD
-        workflow = device_db_help.load_workflow('basicWorkflowTest', 'helloWorldWorkflow')
+        workflow = execution_db_help.load_workflow('basicWorkflowTest', 'helloWorldWorkflow')
         action_ids = [action.id for action in workflow.actions if action.name == 'start']
-=======
-        workflow = execution_db_help.load_workflow('basicWorkflowTest', 'helloWorldWorkflow')
-        action_ids = [action_id for action_id, action in workflow.actions.items() if action.name == 'start']
->>>>>>> c2d6207c
         setup_subscriptions_for_action(workflow.id, action_ids)
         self.executor.execute_workflow(workflow.id)
 
