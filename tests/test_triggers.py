--- conflicted
+++ resolved
@@ -7,11 +7,7 @@
 import core.config.config
 from core.case import callbacks
 import json
-<<<<<<< HEAD
-
-=======
 import apps
->>>>>>> 79bafa7e
 
 class TestTriggers(ServerTestCase):
 
