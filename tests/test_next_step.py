import unittest
import uuid

import apps
from core.case import callbacks
import core.config.config
from core.executionelements.condition import Condition
from core.executionelements.step import Step
from core.executionelements.nextstep import NextStep
<<<<<<< HEAD
from tests.config import test_apps_path
=======
from core.executionelements.workflow import Workflow
from core.decorators import ActionResult
from core.helpers import import_all_transforms, import_all_conditions
from tests.config import test_apps_path, function_api_path
>>>>>>> 553119ae


class TestNextStep(unittest.TestCase):
    @classmethod
    def setUpClass(cls):
        apps.cache_apps(test_apps_path)
        core.config.config.load_app_apis(apps_path=test_apps_path)

    @classmethod
    def tearDownClass(cls):
        apps.clear_cache()

    def __compare_init(self, elem, source_uid, destination_uid, conditions=None, status='Success', uid=None, priority=999):
        self.assertEqual(elem.source_uid, source_uid)
        self.assertEqual(elem.destination_uid, destination_uid)
        self.assertEqual(elem.status, status)
        self.assertEqual(elem.priority, priority)
        if conditions:
            self.assertListEqual([condition.action for condition in elem.conditions],
                                 [condition['action'] for condition in conditions])
        if uid is None:
            self.assertIsNotNone(elem.uid)
        else:
            self.assertEqual(elem.uid, uid)

    def test_init(self):
        next_step = NextStep(source_uid="1", destination_uid="2")
        self.__compare_init(next_step, "1", "2")

    def test_init_wth_uid(self):
        uid = uuid.uuid4().hex
        next_step = NextStep(source_uid="1", destination_uid="2", uid=uid)
        self.__compare_init(next_step, "1", "2", uid=uid)

    def test_init_with_status(self):
        next_step = NextStep(source_uid="1", destination_uid="2", status='test_status')
        self.__compare_init(next_step, "1", "2", status='test_status')

    def test_init_with_empty_conditions(self):
        next_step = NextStep(source_uid="1", destination_uid="2", conditions=[])
        self.__compare_init(next_step, '1', '2')

    def test_init_with_conditions(self):
        conditions = [Condition('HelloWorld', 'Top Condition'), Condition('HelloWorld', 'mod1_flag1')]
        expected_condition_json = [{'action': 'Top Condition', 'args': [], 'filters': []},
                              {'action': 'mod1_flag1', 'args': [], 'filters': []}]
        next_step = NextStep("1", "2", conditions=conditions)
        self.__compare_init(next_step, "1", "2", expected_condition_json)

    def test_eq(self):
<<<<<<< HEAD
        conditions = [Condition('HelloWorld', 'mod1_flag1'), Condition('HelloWorld', 'Top Condition')]
        next_steps = [NextStep(),
                      NextStep(name='name'),
                      NextStep(status='TestStatus'),
                      NextStep(name='name', conditions=conditions)]
=======
        conditions = [Condition(action='mod1_flag1'), Condition(action='Top Condition')]
        next_steps = [NextStep(source_uid="1", destination_uid="2"),
                      NextStep(source_uid="1", destination_uid="2", status='TestStatus'),
                      NextStep(source_uid="1", destination_uid="2", conditions=conditions)]
>>>>>>> 553119ae
        for i in range(len(next_steps)):
            for j in range(len(next_steps)):
                if i == j:
                    self.assertEqual(next_steps[i], next_steps[j])
                else:
                    self.assertNotEqual(next_steps[i], next_steps[j])

    def test_execute(self):
        conditions1 = [Condition('HelloWorld', 'regMatch', args={'regex': '(.*)'})]
        conditions2 = [Condition('HelloWorld', 'regMatch', args={'regex': '(.*)'}),
                       Condition('HelloWorld', 'regMatch', args={'regex': 'a'})]

        inputs = [('name1', [], ActionResult('aaaa', 'Success'), True),
                  ('name2', conditions1, ActionResult('anyString', 'Success'), True),
                  ('name3', conditions2, ActionResult('anyString', 'Success'), True),
                  ('name4', conditions2, ActionResult('bbbb', 'Success'), False),
                  ('name4', conditions2, ActionResult('aaaa', 'Custom'), False)]

        for name, conditions, input_str, expect_name in inputs:
            next_step = NextStep(source_uid="1", destination_uid="2", conditions=conditions)
            if expect_name:
                expected_name = next_step.destination_uid
                self.assertEqual(next_step.execute(input_str, {}), expected_name)
            else:
                self.assertIsNone(next_step.execute(input_str, {}))

    def test_get_next_step_no_next_steps(self):
        workflow = Workflow()
        self.assertIsNone(workflow.get_next_step(None, {}))

    def test_get_next_step_invalid_step(self):
        flag = Condition(action='regMatch', args={'regex': 'aaa'})
        next_step = NextStep(source_uid="1", destination_uid='next', conditions=[flag])
        step = Step('HelloWorld', 'helloWorld', uid="2")
        step._output = ActionResult(result='bbb', status='Success')
        workflow = Workflow(steps=[step], next_steps=[next_step])
        self.assertIsNone(workflow.get_next_step(step, {}))

    def test_get_next_step(self):
        flag = Condition(action='regMatch', args={'regex': 'aaa'})
        next_step = NextStep(source_uid="1", destination_uid="2", conditions=[flag])
        step = Step('HelloWorld', 'helloWorld', uid="1")
        step._output = ActionResult(result='aaa', status='Success')
        workflow = Workflow(steps=[step], next_steps=[next_step])

        result = {'triggered': False}

        @callbacks.data_sent.connect
        def validate_sent_data(sender, **kwargs):
            if isinstance(sender, NextStep):
                self.assertIn('callback_name', kwargs)
                self.assertEqual(kwargs['callback_name'], 'Next Step Taken')
                self.assertIn('object_type', kwargs)
                self.assertEqual(kwargs['object_type'], 'NextStep')
                result['triggered'] = True

        self.assertEqual(workflow.get_next_step(step, {}), '2')
        self.assertTrue(result['triggered'])

    def test_next_step_with_priority(self):
        flag = Condition(action='regMatch', args={'regex': 'aaa'})
        next_step_one = NextStep(source_uid="1", destination_uid='five', conditions=[flag], priority="5")
        next_step_two = NextStep(source_uid="1", destination_uid='one', conditions=[flag], priority="1")
        step = Step('HelloWorld', 'helloWorld', uid="1")
        step._output = ActionResult(result='aaa', status='Success')
        workflow = Workflow(steps=[step], next_steps=[next_step_one, next_step_two])
        self.assertEqual(workflow.get_next_step(step, {}), "one")<|MERGE_RESOLUTION|>--- conflicted
+++ resolved
@@ -7,14 +7,9 @@
 from core.executionelements.condition import Condition
 from core.executionelements.step import Step
 from core.executionelements.nextstep import NextStep
-<<<<<<< HEAD
-from tests.config import test_apps_path
-=======
 from core.executionelements.workflow import Workflow
 from core.decorators import ActionResult
-from core.helpers import import_all_transforms, import_all_conditions
-from tests.config import test_apps_path, function_api_path
->>>>>>> 553119ae
+from tests.config import test_apps_path
 
 
 class TestNextStep(unittest.TestCase):
@@ -65,18 +60,10 @@
         self.__compare_init(next_step, "1", "2", expected_condition_json)
 
     def test_eq(self):
-<<<<<<< HEAD
         conditions = [Condition('HelloWorld', 'mod1_flag1'), Condition('HelloWorld', 'Top Condition')]
-        next_steps = [NextStep(),
-                      NextStep(name='name'),
-                      NextStep(status='TestStatus'),
-                      NextStep(name='name', conditions=conditions)]
-=======
-        conditions = [Condition(action='mod1_flag1'), Condition(action='Top Condition')]
         next_steps = [NextStep(source_uid="1", destination_uid="2"),
                       NextStep(source_uid="1", destination_uid="2", status='TestStatus'),
                       NextStep(source_uid="1", destination_uid="2", conditions=conditions)]
->>>>>>> 553119ae
         for i in range(len(next_steps)):
             for j in range(len(next_steps)):
                 if i == j:
@@ -108,7 +95,7 @@
         self.assertIsNone(workflow.get_next_step(None, {}))
 
     def test_get_next_step_invalid_step(self):
-        flag = Condition(action='regMatch', args={'regex': 'aaa'})
+        flag = Condition('HelloWorld', 'regMatch', args={'regex': 'aaa'})
         next_step = NextStep(source_uid="1", destination_uid='next', conditions=[flag])
         step = Step('HelloWorld', 'helloWorld', uid="2")
         step._output = ActionResult(result='bbb', status='Success')
@@ -116,7 +103,7 @@
         self.assertIsNone(workflow.get_next_step(step, {}))
 
     def test_get_next_step(self):
-        flag = Condition(action='regMatch', args={'regex': 'aaa'})
+        flag = Condition('HelloWorld', 'regMatch', args={'regex': 'aaa'})
         next_step = NextStep(source_uid="1", destination_uid="2", conditions=[flag])
         step = Step('HelloWorld', 'helloWorld', uid="1")
         step._output = ActionResult(result='aaa', status='Success')
@@ -137,7 +124,7 @@
         self.assertTrue(result['triggered'])
 
     def test_next_step_with_priority(self):
-        flag = Condition(action='regMatch', args={'regex': 'aaa'})
+        flag = Condition('HelloWorld', 'regMatch', args={'regex': 'aaa'})
         next_step_one = NextStep(source_uid="1", destination_uid='five', conditions=[flag], priority="5")
         next_step_two = NextStep(source_uid="1", destination_uid='one', conditions=[flag], priority="1")
         step = Step('HelloWorld', 'helloWorld', uid="1")
