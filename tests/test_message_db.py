--- conflicted
+++ resolved
@@ -239,13 +239,8 @@
         self.assertEqual(message_json['id'], message.id)
         self.assertEqual(message_json['subject'], 'subject here')
         self.assertFalse(message_json['awaiting_response'])
-<<<<<<< HEAD
         self.assertEqual(message_json['created_at'], message.created_at.isoformat())
         for field in ('read_by', 'responded_at', 'responded_by', 'body', 'workflow_execution_uid',
-=======
-        self.assertEqual(message_json['created_at'], str(message.created_at))
-        for field in ('read_by', 'responded_at', 'responded_by', 'body', 'workflow_execution_id',
->>>>>>> 0b4bb61b
                       'requires_reauthorization', 'requires_response', 'is_read', 'last_read_at'):
             self.assertNotIn(field, message_json)
 
