--- conflicted
+++ resolved
@@ -11,18 +11,13 @@
 class TestLoadWorkflow(unittest.TestCase):
     def setUp(self):
         self.c = controller.Controller()
-<<<<<<< HEAD
-        self.c.loadWorkflowsFromFile(path=config.testWorkflowsPath + "basicWorkflowTest.workflow")
-        self.testWorkflow = self.c.workflows["helloWorldWorkflow"]
+        self.c.loadWorkflowsFromFile(path=config.testWorkflowsPath + 'basicWorkflowTest.workflow')
+        self.workflow_name = _WorkflowKey('basicWorkflowTest', 'helloWorldWorkflow')
+        self.testWorkflow = self.c.workflows[self.workflow_name]
         controller.initialize_threading()
 
     def tearDown(self):
         controller.shutdown_pool()
-=======
-        self.c.loadWorkflowsFromFile(path=config.testWorkflowsPath + 'basicWorkflowTest.workflow')
-        self.workflow_name = _WorkflowKey('basicWorkflowTest', 'helloWorldWorkflow')
-        self.testWorkflow = self.c.workflows[self.workflow_name]
->>>>>>> 493b96bc
 
     @graphDecorator.callgraph(enabled=False)
     def test_workflowLoaded(self):
