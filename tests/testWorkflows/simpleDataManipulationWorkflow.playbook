{
    "name": "simpleDataManipulationWorkflow",
    "workflows": [
        {
            "name": "helloWorldWorkflow",
            "next_steps": [
                {
                    "conditions": [
                        {
                            "action": "regMatch",
                            "args": [
                                {
                                    "name": "regex",
                                    "value": "(.*)"
                                }
                            ],
                            "transforms": [
                                {
                                    "action": "length",
                                    "args": [],
                                    "uid": "d0b24e6095ac45669753899bd11d37fd"
                                }
                            ],
                            "uid": "532ac813429f4f62b7f1d92ac9f324ab"
                        }
                    ],
                    "destination_uid": "1",
                    "source_uid": "389b95462e334a52bb0b9608713f81b8",
                    "status": "Success",
                    "uid": "7bd621d9645348c99be8fc9504543e26"
                }
            ],
            "start": "389b95462e334a52bb0b9608713f81b8",
            "steps": [
                {
                    "action": "repeatBackToMe",
                    "app": "HelloWorld",
                    "device": "hwTest",
                    "inputs": [
                        {
                            "name": "call",
                            "value": "Hello World"
                        }
                    ],
                    "name": "start",
<<<<<<< HEAD
                    "next_steps": [
                        {
                            "conditions": [
                                {
                                    "action": "regMatch",
                                    "app": "HelloWorld",
                                    "args": [
                                        {
                                            "name": "regex",
                                            "value": "(.*)"
                                        }
                                    ],
                                    "transforms": [
                                        {
                                            "action": "length",
                                            "app": "HelloWorld",
                                            "args": [],
                                            "uid": "d0b24e6095ac45669753899bd11d37fd"
                                        }
                                    ],
                                    "uid": "532ac813429f4f62b7f1d92ac9f324ab"
                                }
                            ],
                            "name": "1",
                            "status": "Success",
                            "uid": "7bd621d9645348c99be8fc9504543e26"
                        }
                    ],
=======
>>>>>>> 553119ae
                    "position": {},
                    "risk": 0,
                    "uid": "389b95462e334a52bb0b9608713f81b8",
                    "widgets": []
                }
            ],
            "uid": "09de2eb519b641e9bc7d6ab0ab766d19"
        }
    ]
}<|MERGE_RESOLUTION|>--- conflicted
+++ resolved
@@ -8,6 +8,7 @@
                     "conditions": [
                         {
                             "action": "regMatch",
+                            "app": "HelloWorld",
                             "args": [
                                 {
                                     "name": "regex",
@@ -17,6 +18,7 @@
                             "transforms": [
                                 {
                                     "action": "length",
+                                    "app": "HelloWorld",
                                     "args": [],
                                     "uid": "d0b24e6095ac45669753899bd11d37fd"
                                 }
@@ -43,37 +45,6 @@
                         }
                     ],
                     "name": "start",
-<<<<<<< HEAD
-                    "next_steps": [
-                        {
-                            "conditions": [
-                                {
-                                    "action": "regMatch",
-                                    "app": "HelloWorld",
-                                    "args": [
-                                        {
-                                            "name": "regex",
-                                            "value": "(.*)"
-                                        }
-                                    ],
-                                    "transforms": [
-                                        {
-                                            "action": "length",
-                                            "app": "HelloWorld",
-                                            "args": [],
-                                            "uid": "d0b24e6095ac45669753899bd11d37fd"
-                                        }
-                                    ],
-                                    "uid": "532ac813429f4f62b7f1d92ac9f324ab"
-                                }
-                            ],
-                            "name": "1",
-                            "status": "Success",
-                            "uid": "7bd621d9645348c99be8fc9504543e26"
-                        }
-                    ],
-=======
->>>>>>> 553119ae
                     "position": {},
                     "risk": 0,
                     "uid": "389b95462e334a52bb0b9608713f81b8",
