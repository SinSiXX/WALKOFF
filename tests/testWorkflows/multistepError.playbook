--- conflicted
+++ resolved
@@ -8,6 +8,7 @@
                     "conditions": [
                         {
                             "action": "regMatch",
+                            "app": "HelloWorld",
                             "args": [
                                 {
                                     "name": "regex",
@@ -27,6 +28,7 @@
                     "conditions": [
                         {
                             "action": "regMatch",
+                            "app": "HelloWorld",
                             "args": [
                                 {
                                     "name": "regex",
@@ -36,6 +38,7 @@
                             "transforms": [
                                 {
                                     "action": "length",
+                                    "app": "HelloWorld",
                                     "args": [],
                                     "uid": "d3a2a7e44b0742cd9838f96a5dc32ce1"
                                 }
@@ -57,30 +60,6 @@
                     "device": "hwTest",
                     "inputs": [],
                     "name": "1",
-<<<<<<< HEAD
-                    "next_steps": [
-                        {
-                            "conditions": [
-                                {
-                                    "action": "regMatch",
-                                    "app": "HelloWorld",
-                                    "args": [
-                                        {
-                                            "name": "regex",
-                                            "value": "(.*)"
-                                        }
-                                    ],
-                                    "transforms": [],
-                                    "uid": "5c61ec79988d46ca81c626b6bbb180b4"
-                                }
-                            ],
-                            "name": "06bf52b3b0014c4c9da0e6f91a53ce21",
-                            "status": "UnhandledException",
-                            "uid": "a677a6dc4cfc421593319b011696f83a"
-                        }
-                    ],
-=======
->>>>>>> 553119ae
                     "position": {},
                     "risk": 0,
                     "uid": "dc6836d7e42d4e54a43d0acdad3f9728",
@@ -92,37 +71,6 @@
                     "device": "hwTest",
                     "inputs": [],
                     "name": "start",
-<<<<<<< HEAD
-                    "next_steps": [
-                        {
-                            "conditions": [
-                                {
-                                    "action": "regMatch",
-                                    "app": "HelloWorld",
-                                    "args": [
-                                        {
-                                            "name": "regex",
-                                            "value": "(.*)"
-                                        }
-                                    ],
-                                    "transforms": [
-                                        {
-                                            "action": "length",
-                                            "app": "HelloWorld",
-                                            "args": [],
-                                            "uid": "d3a2a7e44b0742cd9838f96a5dc32ce1"
-                                        }
-                                    ],
-                                    "uid": "adddb7838ccf42c4b0615338dd474530"
-                                }
-                            ],
-                            "name": "dc6836d7e42d4e54a43d0acdad3f9728",
-                            "status": "Success",
-                            "uid": "b5fa5180f239420faf6b6aadc3733251"
-                        }
-                    ],
-=======
->>>>>>> 553119ae
                     "position": {},
                     "risk": 0,
                     "uid": "93fdd70cdf9b4d1987df5e0cee6b4d37",
