

$(function(){
    "use strict";

    //--------------------
    // Top level variables
    //--------------------

    var workflowsForPlaybooks = null;
    var cy = null;
    var ur = null;
    var actionsForApps = null;
    var flagsList = [];
    var filtersList = [];
    var startNode = null;
    var offsetX = -330;
    var offsetY = -170;
    var currentNodeInParametersEditor = null; // node being displayed in json editor
    
    //--------------------
    // Top level functions
    //--------------------

    // Reformat the JSON data returned from the /playbook endpoint
    // into a format that jsTree can understand.
    function formatWorkflowJsonDataForJsTree(data) {
        workflowsForPlaybooks = data;
        var jstreeData = [];
        _.each(data, function(playbook) {
            var jsTreePlaybook = {};
            jsTreePlaybook.text = playbook.name;
            jsTreePlaybook.children = [];
            _.each(playbook.workflows, function(workflow) {
                jsTreePlaybook.children.push({text: workflow.name, icon: "jstree-file", data: {playbook: playbook.name}});
            });
            jstreeData.push(jsTreePlaybook);
        });

        // Sort jstreeData by playbook name
        jstreeData = jstreeData.sort(function(a, b){
            return a.text.localeCompare(b.text);
        });

        return jstreeData;
    }


    // Reformat the JSON data returned from the /api/apps/actions endpoint
    // into a format that jsTree can understand.
    function formatAppsActionJsonDataForJsTree(data) {
        actionsForApps = {};
        var jstreeData = [];
        _.each(data, function(actions, appName) {
            var app = {};
            app.text = appName;
            app.children = [];
            _.each(actions, function(actionProperties, actionName) {
                var child = {text: actionName, icon: "jstree-file", data: {app: appName}};
                if (actionProperties.description) child.a_attr = { title: actionProperties.description };
                app.children.push(child);
            });

            // Sort children by action name
            app.children = app.children.sort(function(a, b){
                return a.text.localeCompare(b.text);
            });

            jstreeData.push(app);

            actionsForApps[appName] = {actions: actions};
        });

        // Sort jstreeData by app name
        jstreeData = jstreeData.sort(function(a, b){
            return a.text.localeCompare(b.text);
        });

        return jstreeData;
    }

    function createNodeSchema(parameters) {
        var appNames = [];
        if (!_.isEmpty(actionsForApps)) appNames = _.keys(actionsForApps);

        // This function creates a subschema for a single action. It contains
        // all the inputs of the action so the user only needs to enter the value.
        // When the user changes the action/flag/filter dropdown menu, the correct
        // number of inputs will be displayed in the form.
        function convertInputToSchema(args, inputName) {
            var subSchema = {
                type: "object",
                // type: "array",
                title: "Inputs",
                required: ['$action'],
                options: { hidden: args.length === 0 },
                //Items populated below
                // items: []
                properties: {
                    $action: { // We need this to make sure each input is unique, since oneOf requires an exact match.
                        type: "string",
                        enum: [inputName],
                        options: {
                            hidden: true
                        }
                    }
                }
            };

            _.each(args, function(arg, index) {
                var input = _.cloneDeep(arg);
                var inputName = input.name;
                delete input.name;

                //Hack: allow for output references "@<step_name>" for number fields
                if (input.type === "number" || input.type === "integer") input.type = "string";

                // TODO: really we shouldn't need to grab type from under 'schema'; this is just here to support a backend change
                // should be removed once the backend is fixed to correct the validation of objects
                if (input.type === "object" || (input.schema && input.schema.type === "object")) {
                    if (input.schema && !input.type) input.type = input.schema.type;
                    input.options = input.options || {};
                    input.options.disable_properties = false;
                    input.additionalProperties = true;
                }

                input.title = "Type: " + input.type;

                // var valueSchema = null;
                // if (pythonType === "string") {
                //     valueSchema = {
                //         type: "string",
                //         title: "Type: string"
                //     };
                // }
                // else if (pythonType === "integer") {
                //     valueSchema = {
                //         type: "integer",
                //         title: "Type: integer"
                //     };
                // }
                // else if (pythonType === "number") {
                //     valueSchema = {
                //         type: "number",
                //         title: "Type: float"
                //     };
                // }
                // else if (pythonType === "boolean") {
                //     valueSchema = {
                //         type: "boolean",
                //         format: "checkbox",
                //         title: "Type: boolean"
                //     };
                // }

                subSchema.properties[inputName] = {
                // subSchema.items.push({
                    type: "object",
                    title: "Input " + (index+1) + ": " + inputName + (input.required ? ' *' : ''),
                    propertyOrder: index,
                    options: {
                        disable_collapse: true
                    },
                    properties: {
                        value: input,
                        name: { // This is hidden since it should not be modified by user
                            type: "string",
                            default: inputName,
                            options: {
                                hidden: true
                            }
                        }
                    }
                };
            });

            return subSchema;
        }

        var definitions = {};

        // Create the sub-schema for the action inputs
        var actionInputSchema = convertInputToSchema(actionsForApps[parameters.app].actions[parameters.action].args, parameters.action);

        // Create the sub-schema for the flags
        var flags = _.cloneDeep(flagsList);
        var oneOfFlags = [];
        _.each(flags, function(flagProperties, flagName) {
            var args = flagProperties.args;
            definitions["flag_" + flagName] = convertInputToSchema(args, flagName);
            oneOfFlags.push({
                $ref: "#/definitions/" + "flag_" + flagName,
                title: flagName
            });
        });

        // Create the sub-schema for the filters
        var filters = _.cloneDeep(filtersList);
        var oneOfFilters = [];
        _.each(filters, function(filterProperties, filterName) {
            var args = filterProperties.args;
            definitions["filter_" + filterName] = convertInputToSchema(args, filterName);
            oneOfFilters.push({
                $ref: "#/definitions/" + "filter_" + filterName,
                title: filterName
            });
        });

        var schema = {
            $schema: "http://json-schema.org/draft-04/schema#",
            type: "object",
            title: "Node Parameters",
            definitions: definitions,
            required: ['name', 'start', 'app'],
            properties: {
                name: {
                    type: "string",
                    title: "Name",
                },
                start: {
                    type: "boolean",
                    title: "Set as Start Node",
                    format: "checkbox"
                },
                app: {
                    type: "string",
                    title: "App",
                    enum: appNames
                },
                device: {
                    type: "string",
                    title: "Device",
                    enum: actionsForApps[parameters.app].devices
                },
                action: {
                    type: "string",
                    title: "Action",
                    enum: [parameters.action]
                },
                inputs: _.cloneDeep(actionInputSchema),
                next_steps: {
                    options: {
                        hidden: true
                    }
                }
            }
        };


        var numSteps = parameters.next_steps.length;
        if (numSteps > 0) {
            schema.properties.next_steps = {
                type: "array",
                title: "Next Nodes",
                options: {
                    disable_array_add: true,
                    disable_array_delete: true,
                    disable_array_reorder: true
                },
                items: {
                    type: "object",
                    headerTemplate: "Next Node {{ i1 }}: {{ self.name }}",
                    required: ['status'],
                    properties: {
                        name: {
                            type: "string",
                            options: {
                                hidden: true
                            }
                        },
                        status: {
                            type: "string",
                            title: "Status",
                            enum: actionsForApps[parameters.app].actions[parameters.action].returns,
                            default: "Success"
                        },
                        flags: {
                            type: "array",
                            headerTemplate: "Flags",
                            items: {
                                type: "object",
                                title: "Next Step Flag",
                                headerTemplate: "Flag {{ i1 }}",
                                properties: {
                                    args: {
                                        title: "Select Flag",
                                        // Use a oneOf to include a flag plus its
                                        // inputs in a subschema.
                                        oneOf: _.cloneDeep(oneOfFlags)
                                    },
                                    filters: {
                                        type: "array",
                                        title: "Filters",
                                        items: {
                                            type: "object",
                                            title: "Filter",
                                            properties: {
                                                args: {
                                                    title: "Select Filter",
                                                    // Use a oneOf to include a filter plus its
                                                    // inputs in a subschema.
                                                    oneOf: _.cloneDeep(oneOfFilters)
                                                },
                                            }
                                        }
                                    }
                                }
                            }
                        }
                    }
                }
            };
        }

        return schema;
    }

<<<<<<< HEAD
=======
    // Modify the parameters JSON object a little to conform to the schema expected by the parameters form
    function transformParametersToSchema(parameters) {
        parameters = _.cloneDeep(parameters);

        // We need to store a hidden property since in an oneOf,
        // the schema must match exactly one of the options. There
        // can be cases where two actions contain the exact same arguments,
        // so to distinguish the two actions place the action name in
        // in the $action property. This action is hidden and cannot be
        // modified by the user.
        // parameters.$action = parameters.action;

        _.each(parameters.next_steps, function(nextStep) {
            _.each(nextStep.flags, function(flag) {
                flag.args.$action = flag.action;

                _.each(flag.filters, function(filter) {
                    filter.args.$action = filter.action;
                });
            });
        });

        parameters.start = (getStartNode() === parameters.name);

        return parameters;
    }

    // Revert changes to the parameters JSON object of previous function
    function transformParametersFromSchema(_parameters) {
        var parameters =  _.cloneDeep(_parameters);

        // parameters.action = parameters.$action;
        // delete parameters.input.$action;

        _.each(parameters.next_steps, function(nextStep) {
            _.each(nextStep.flags, function(flag) {
                flag.action = flag.args.$action;
                delete flag.args.$action;

                _.each(flag.filters, function(filter) {
                    filter.action = filter.args.$action;
                    delete filter.args.$action;
                });
            });
        });

        return parameters;
    }

    // This function displays a form next to the graph for editing a node when clicked upon
    function onNodeSelect(e) {
        var ele = e.cyTarget;

        currentNodeInParametersEditor = ele;

        $("#parametersBar").removeClass('hidden');
        var parameters = ele.data('parameters');
        $("#parameters").empty();

        parameters = transformParametersToSchema(parameters);

        // Initialize the editor with a JSON schema
        var schema = createNodeSchema(parameters);
        JSONEditor.defaults.options.theme = 'bootstrap3';
        JSONEditor.defaults.options.iconlib = "bootstrap3";
        var editor = new JSONEditor(document.getElementById('parameters'),{
            schema: schema,

            startval: parameters,

            disable_edit_json: true,

            disable_properties: true,

            // Disable additional properties
            no_additional_properties: true,

            // Require all properties by default
            required_by_default: false
        });

        editor.getEditor('root.app').disable();
        editor.getEditor('root.action').disable();
        editor.getEditor('root.name').disable();

        // Hack: It appears this function is called as soon as you click on the node.
        // Therefore ignore the first time this function is called.
        var firstCall = true;
        editor.on('change',function() {
            if (firstCall) {
                firstCall = false;
                return;
            }
            var updatedParameters = editor.getValue();
            updatedParameters = transformParametersFromSchema(updatedParameters);

            ele.data('parameters', updatedParameters);
            // ele.data('label', updatedParameters.action);
            setStartNode(updatedParameters.name);
        });
    }

    //TODO: bring up a separate JSON editor for "next" step information (filters/flags)
    function onEdgeSelect(event) {
        return;
    }

    function onUnselect(event) {
        if (!cy.$('node:selected').length) hideParameters();
    }

    // when an edge is removed, check the edges that still exist and remove the "next" steps for those that don't
    function onEdgeRemove(event) {
        var edgeData = event.cyTarget.data();
        // Do nothing if this is a temporary edge (edgehandles do not have paramters, and we mark temp edges on edgehandle completion)
        if (!edgeData.parameters || edgeData.parameters.temp) return;

        var parentNode = event.cyTarget.source();
        var parentData = _.cloneDeep(parentNode.data());

        parentData.parameters.next_steps = _.reject(parentData.parameters.next_steps, (next) => { return next.name === event.cyTarget.data().target; });
        parentNode.data(parentData);
    }

    // This is called while the user is dragging
    function dragHelper( event ) {
        // Return empty div for helper so that original dragged item does not move
        return '<div></div>';
    }

    // This function is called when the user drops a new node onto the graph
    function handleDropEvent( event, ui ) {
        if (cy === null)
            return;

        var draggable = ui.draggable;
        var draggableId   = draggable.attr('id');
        var draggableNode = $('#actions').jstree(true).get_node(draggableId);
        if (!draggableNode.data)
            return;
        var app = draggableNode.data.app;
        var action = draggableNode.text;

        // The following coordinates is where the user dropped relative to the
        // top-left of the graph
        var x = event.pageX + offsetX;
        var y = event.pageY + offsetY;

        insertNode(app, action, x, y, true);
    }

    function insertNode(app, action, x, y, shouldUseRenderedPosition) {
        // Find next available id
        var id = 1;
        while (true) {
            var element = cy.getElementById(id.toString());
            if (element.length === 0)
                break;
            id += 1;
        }

        var inputs = {};
        var actionInfo = appData[app].actions[action];
        _.each(actionInfo.args, function(inputInfo) {

            var defaultValue;
            if (inputInfo.type === "string")
                defaultValue = inputInfo.default || "";
            else if (inputInfo.type === "boolean")
                defaultValue = inputInfo.default || false;
            else
                defaultValue = inputInfo.default || 0;

            inputs[inputInfo.name] = {
                name: inputInfo.name,
                value: defaultValue
            };
        });

        // Add the node with the id just found to the graph in the location dropped
        // into by the mouse.
        var nodeToBeAdded = {
            group: 'nodes',
            data: {
                id: id.toString(),
                label: action,
                parameters: {
                    action: action,
                    app: app,
                    device: "",
                    inputs: inputs,
                    name: id.toString(),
                    next_steps: [],
                }
            },
        };

        setNodeDisplayProperties(nodeToBeAdded);

        if (shouldUseRenderedPosition) nodeToBeAdded.renderedPosition = { x: x, y: y };
        else nodeToBeAdded.position = { x: x, y: y };

        var newNode = ur.do('add', nodeToBeAdded);
    }

    // This function removes selected nodes and edges
    function removeSelectedNodes() {
        var selecteds = cy.$(":selected");
        if (selecteds.length > 0)
            ur.do("remove", selecteds);
    }

    function onNodeAdded(event) {
        var node = event.cyTarget;
        // If the number of nodes in the graph is one, set the start node to it.
        if (node.isNode() && cy.nodes().size() === 1) {
            setStartNode(node.data("parameters").name);
        }
    }

    function onNodeRemoved(event) {
        var node = event.cyTarget;
        var parameters = node.data("parameters");
        // If the start node was deleted, set it to one of the roots of the graph
        if (parameters && node.isNode() && getStartNode() == parameters.name) {
            setStartNode();
        }
        // If an edge was deleted, delete the corresponding next
        // element in the node from which the edge originated.
        else if (node.isEdge()) {
            var source = node.source();
            var target = node.target();
            if (source.data("parameters") && target.data("parameters")) {
                var parameters = source.data("parameters");
                var next = parameters.next;
                var indexToDelete = -1;
                $.each(next, function( nextIndex, nextStep ) {
                    if (nextStep.name == target.data("parameters").name) {
                        indexToDelete = nextIndex;
                    }
                });
                if (indexToDelete >= 0) {
                    next.splice(indexToDelete, 1);
                    source.data("parameters", parameters);
                }
            }
        }

        if (currentNodeInParametersEditor == node)
            hideParameters();
    }

    function cut() {
        var selecteds = cy.$(":selected");
        if (selecteds.length > 0) {
            cy.clipboard().copy(selecteds);
            ur.do("remove", selecteds);
        }
    }

    function copy() {
        cy.clipboard().copy(cy.$(":selected"));
    }

    function paste() {
        var newNodes = ur.do("paste");

        // Change the names of these new nodes so that they are the
        // same as the id. This is needed since only the name is
        // stored on the server and serves as the unique id of the
        // node. It therefore must be the same as the Cytoscape id.
        // Also delete the next field since user needs to explicitely
        // create new edges for the new node.
        for (var i=0; i<newNodes.length; ++i) {
            var parameters = newNodes[i].data("parameters");
            parameters.name = newNodes[i].data("id")
            parameters.next = [];
            newNodes[i].data("parameters", parameters);
        }
    }

    function renamePlaybook(oldPlaybookName, newPlaybookName) {
        refreshJwtAjax({
            'async': false,
            'type': "POST",
            'global': false,
            'headers':{"Authorization": 'Bearer ' + authToken},
            'url': "/api/playbooks",
            'dataType': 'json',
            'contentType': 'application/json; charset=utf-8',
            'data': JSON.stringify({'name': oldPlaybookName, 'new_name': newPlaybookName}),
            'success': function (data) {
                downloadWorkflowList();
                $.notify('Playbook ' + newPlaybookName + ' renamed successfully.', 'success');
            },
            'error': function (e) {
                $.notify('Playbook ' + newPlaybookName + ' could not be renamed.', 'error');
                console.log(e);
            }
        });
    }

    function duplicatePlaybook(oldPlaybookName, newPlaybookName) {
        refreshJwtAjax({
            'async': false,
            'type': "POST",
            'global': false,
            'headers':{"Authorization": 'Bearer ' + authToken},
            'url': "/api/playbooks/" + oldPlaybookName + "/copy",
            'dataType': 'json',
            'contentType': 'application/json',
            'data': JSON.stringify({playbook: newPlaybookName}),
            'success': function (data) {
                downloadWorkflowList();
                $.notify('Playbook ' + newPlaybookName + ' duplicated successfully.', 'success');
            },
            'error': function (e) {
                $.notify('Playbook ' + newPlaybookName + ' could not be duplicated.', 'error');
                console.log(e);
            }
        });
    }

    function deletePlaybook(playbookName, workflowName) {
        refreshJwtAjax({
            'async': false,
            'type': "DELETE",
            'global': false,
            'headers':{"Authorization": 'Bearer ' + authToken},
            'url': "/api/playbooks/" + playbookName,
            'success': function (data) {
                downloadWorkflowList();

                if (currentPlaybook === playbookName)
                    closeCurrentWorkflow();

                $.notify('Playbook ' + playbookName + ' removed successfully.', 'success');
            },
            'error': function (e) {
                $.notify('Playbook ' + playbookName + ' could not be removed.', 'error');
                console.log(e);
            }
        });
    }

    function renameWorkflow(oldWorkflowName, playbookName, newWorkflowName) {
        refreshJwtAjax({
            'async': false,
            'type': "POST",
            'global': false,
            'headers':{"Authorization": 'Bearer ' + authToken},
            'url': "/api/playbooks/" + playbookName + "/workflows",
            'dataType': 'json',
            'contentType': 'application/json; charset=utf-8',
            'data': JSON.stringify({'name': oldWorkflowName, 'new_name': newWorkflowName}),
            'success': function (data) {
                downloadWorkflowList();
                $.notify('Workflow ' + newWorkflowName + ' renamed successfully.', 'success');
            },
            'error': function (e) {
                $.notify('Workflow ' + newWorkflowName + ' could not be renamed.', 'error');
                console.log(e);
            }
        });
    }

    function duplicateWorkflow(oldWorkflowName, playbookName, newWorkflowName) {
        refreshJwtAjax({
            'async': false,
            'type': "POST",
            'global': false,
            'headers':{"Authorization": 'Bearer ' + authToken},
            'url': "/api/playbooks/" + playbookName + "/workflows/" + oldWorkflowName + "/copy",
            'dataType': 'json',
            'contentType': 'application/json',
            'data': JSON.stringify({playbook: playbookName, workflow: newWorkflowName}),
            'success': function (data) {
                downloadWorkflowList();
                $.notify('Workflow ' + newWorkflowName + ' duplicated successfully.', 'success');
            },
            'error': function (e) {
                $.notify('Workflow ' + newWorkflowName + ' could not be duplicated.', 'error');
                console.log(e);
            }
        });
    }

    function deleteWorkflow(playbookName, workflowName) {
        refreshJwtAjax({
            'async': false,
            'type': "DELETE",
            'global': false,
            'headers':{"Authorization": 'Bearer ' + authToken},
            'url': "/api/playbooks/" + playbookName + "/workflows/" + workflowName,
            'success': function (data) {
                downloadWorkflowList();

                if (currentPlaybook === playbookName && currentWorkflow === workflowName)
                    closeCurrentWorkflow();

                $.notify('Workflow ' + workflowName + ' removed successfully.', 'success');
            },
            'error': function (e) {
                $.notify('Workflow ' + workflowName + ' could not be removed.', 'error');
                console.log(e);
            }
        });
    }

    function newWorkflow(playbookName, workflowName) {
        refreshJwtAjax({
            'async': false,
            'type': "PUT",
            'global': false,
            'headers':{"Authorization": 'Bearer ' + authToken},
            'dataType': 'json',
            'data': JSON.stringify({name: workflowName}),
            'contentType': 'application/json; charset=utf-8',
            'url': "/api/playbooks/" + playbookName + "/workflows",
            'success': function (data) {
                downloadWorkflowList();

                //If nothing is currently loaded, load our new workflow.
                if (!cy) loadWorkflow(playbookName, workflowName);

                $.notify('Workflow ' + workflowName + ' added successfully.', 'success');
            },
            'error': function (e) {
                $.notify('Workflow ' + workflowName + ' could not be added.', 'error');
                console.log(e);
            }
        });
    }

>>>>>>> ec99ff3b
    function transformInputsToLoad(workflowData) {
        _.each(workflowData.steps, function (step) {
            step.inputs = _.reduce(step.inputs, function (result, arg) {
                result[arg.name] = _.clone(arg);
                return result;
            }, {});

            _.each(step.next_steps, function (nextStep) {
                _.each(nextStep.flags, function (flag) {
                    flag.args = _.reduce(flag.args, function (result, arg) {
                        result[arg.name] = _.clone(arg);
                        return result;
                    }, {});
                    
                    _.each(flag.filters, function (filter) {
                        filter.args = _.reduce(filter.args, function (result, arg) {
                            result[arg.name] = _.clone(arg);
                            return result;
                        }, {});
                    })
                })
            });
        });
    }

    function transformInputsToSave(steps) {
        _.each(steps, function (step) {
            step.inputs = _.reduce(step.inputs, function (result, arg) {
                if (typeof arg !== 'object') return result;
                result.push({ name: arg.name, value: arg.value });
                return result;
            }, []);

            _.each(step.next_steps, function (nextStep) {
                _.each(nextStep.flags, function (flag) {
                    flag.args = _.reduce(flag.args, function (result, arg) {
                        if (typeof arg !== 'object') return result;
                        result.push({ name: arg.name, value: arg.value });
                        return result;
                    }, []);
                    
                    _.each(flag.filters, function (filter) {
                        filter.args = _.reduce(filter.args, function (result, arg) {
                            if (typeof arg !== 'object') return result;
                            result.push({ name: arg.name, value: arg.value });
                            return result;
                        }, []);
                    });
                })
            });
        });
    }

    // Download list of workflows for display in the Workflows list
    function getPlaybooksWithWorkflows() {

        refreshJwtAjax({
            'async': true,
            'type': "GET",
            'global': false,
            'headers':{"Authorization": 'Bearer ' + authToken},
            'url': "/api/playbooks",
            'success': function (data) {
                //Destroy the existing tree if necessary
                if ($("#workflows").jstree(true))
                    $("#workflows").jstree(true).destroy();

                $('#workflows').jstree({
                    'core' : {
                        "check_callback" : true,
                        'multiple': false, // Disable multiple selection
                        'data' : formatWorkflowJsonDataForJsTree(data)
                    },
                    "plugins" : [ "contextmenu" ],
                    "contextmenu" : { items: customMenu }
                })
                .bind("ready.jstree", function (event, data) {
                    $(this).jstree("open_all"); // Expand all
                })
                // handle double click on workflow, load workflow graph for editing
                .bind("dblclick.jstree", function (event, data) {

                    var node = $(event.target).closest("li");
                    var node_id = node[0].id; //id of the selected node
                    node = $('#workflows').jstree(true).get_node(node_id);

                    var workflowName = node.text;
                    if (node.data && node.data.playbook) {
                        loadWorkflow(node.data.playbook, workflowName);

                        // hide parameters panel until first click on node
                        hideParameters();

                        //hide our bootstrap modal
                        $('#workflowsModal').modal('hide');
                    }
                });
            },
            'error': function (e) {
                $.notify('Error retrieving playbooks.', 'error');
                console.log(e);
            }
        });
    }

    //-------------------------
    // Configure event handlers
    //-------------------------

    // Handle drops onto graph
    $( "#cy" ).droppable( {
        drop: handleDropEvent
    } );

    //---------------------------------
    // Setup Workflows and Actions tree
    //---------------------------------

    // Download all actions in all apps for display in the Actions tree
    refreshJwtAjax({
        'async': true,
        'type': "GET",
        'global': false,
        'headers':{"Authorization": 'Bearer ' + authToken},
        'url': "/api/apps/actions",
        'success': function (data) {
            $('#actions').jstree({
                'core' : {
                    'data' : formatAppsActionJsonDataForJsTree(data)
                }
            })
            // handle double click on workflow, add action node to center of canvas
            .bind("dblclick.jstree", function (event, data) {
                if (cy === null)
                    return;

                var node = $(event.target).closest("li");
                var node_id = node[0].id; //id of the selected node
                node = $('#actions').jstree(true).get_node(node_id);

                if (!node.data)
                    return;

                var app = node.data.app;
                var action = node.text;
                var extent = cy.extent();

                function avg(a, b) { return (a + b) / 2; }

                insertNode(app, action, avg(extent.x1, extent.x2), avg(extent.y1, extent.y2), false);
            })
            .on('after_open.jstree', function (e, data) {
                for(var i = 0; i < data.node.children.length; i++) {
                    $("#"+data.node.children[i]).draggable( {
                        cursor: 'copy',
                        cursorAt: { left: 0, top: 0 },
                        containment: 'document',
                        helper: dragHelper
                    });
                }
            });
        }
    });


    //---------------------------------
    // Other setup
    //---------------------------------
    showInstructions();
});<|MERGE_RESOLUTION|>--- conflicted
+++ resolved
@@ -315,443 +315,6 @@
         return schema;
     }
 
-<<<<<<< HEAD
-=======
-    // Modify the parameters JSON object a little to conform to the schema expected by the parameters form
-    function transformParametersToSchema(parameters) {
-        parameters = _.cloneDeep(parameters);
-
-        // We need to store a hidden property since in an oneOf,
-        // the schema must match exactly one of the options. There
-        // can be cases where two actions contain the exact same arguments,
-        // so to distinguish the two actions place the action name in
-        // in the $action property. This action is hidden and cannot be
-        // modified by the user.
-        // parameters.$action = parameters.action;
-
-        _.each(parameters.next_steps, function(nextStep) {
-            _.each(nextStep.flags, function(flag) {
-                flag.args.$action = flag.action;
-
-                _.each(flag.filters, function(filter) {
-                    filter.args.$action = filter.action;
-                });
-            });
-        });
-
-        parameters.start = (getStartNode() === parameters.name);
-
-        return parameters;
-    }
-
-    // Revert changes to the parameters JSON object of previous function
-    function transformParametersFromSchema(_parameters) {
-        var parameters =  _.cloneDeep(_parameters);
-
-        // parameters.action = parameters.$action;
-        // delete parameters.input.$action;
-
-        _.each(parameters.next_steps, function(nextStep) {
-            _.each(nextStep.flags, function(flag) {
-                flag.action = flag.args.$action;
-                delete flag.args.$action;
-
-                _.each(flag.filters, function(filter) {
-                    filter.action = filter.args.$action;
-                    delete filter.args.$action;
-                });
-            });
-        });
-
-        return parameters;
-    }
-
-    // This function displays a form next to the graph for editing a node when clicked upon
-    function onNodeSelect(e) {
-        var ele = e.cyTarget;
-
-        currentNodeInParametersEditor = ele;
-
-        $("#parametersBar").removeClass('hidden');
-        var parameters = ele.data('parameters');
-        $("#parameters").empty();
-
-        parameters = transformParametersToSchema(parameters);
-
-        // Initialize the editor with a JSON schema
-        var schema = createNodeSchema(parameters);
-        JSONEditor.defaults.options.theme = 'bootstrap3';
-        JSONEditor.defaults.options.iconlib = "bootstrap3";
-        var editor = new JSONEditor(document.getElementById('parameters'),{
-            schema: schema,
-
-            startval: parameters,
-
-            disable_edit_json: true,
-
-            disable_properties: true,
-
-            // Disable additional properties
-            no_additional_properties: true,
-
-            // Require all properties by default
-            required_by_default: false
-        });
-
-        editor.getEditor('root.app').disable();
-        editor.getEditor('root.action').disable();
-        editor.getEditor('root.name').disable();
-
-        // Hack: It appears this function is called as soon as you click on the node.
-        // Therefore ignore the first time this function is called.
-        var firstCall = true;
-        editor.on('change',function() {
-            if (firstCall) {
-                firstCall = false;
-                return;
-            }
-            var updatedParameters = editor.getValue();
-            updatedParameters = transformParametersFromSchema(updatedParameters);
-
-            ele.data('parameters', updatedParameters);
-            // ele.data('label', updatedParameters.action);
-            setStartNode(updatedParameters.name);
-        });
-    }
-
-    //TODO: bring up a separate JSON editor for "next" step information (filters/flags)
-    function onEdgeSelect(event) {
-        return;
-    }
-
-    function onUnselect(event) {
-        if (!cy.$('node:selected').length) hideParameters();
-    }
-
-    // when an edge is removed, check the edges that still exist and remove the "next" steps for those that don't
-    function onEdgeRemove(event) {
-        var edgeData = event.cyTarget.data();
-        // Do nothing if this is a temporary edge (edgehandles do not have paramters, and we mark temp edges on edgehandle completion)
-        if (!edgeData.parameters || edgeData.parameters.temp) return;
-
-        var parentNode = event.cyTarget.source();
-        var parentData = _.cloneDeep(parentNode.data());
-
-        parentData.parameters.next_steps = _.reject(parentData.parameters.next_steps, (next) => { return next.name === event.cyTarget.data().target; });
-        parentNode.data(parentData);
-    }
-
-    // This is called while the user is dragging
-    function dragHelper( event ) {
-        // Return empty div for helper so that original dragged item does not move
-        return '<div></div>';
-    }
-
-    // This function is called when the user drops a new node onto the graph
-    function handleDropEvent( event, ui ) {
-        if (cy === null)
-            return;
-
-        var draggable = ui.draggable;
-        var draggableId   = draggable.attr('id');
-        var draggableNode = $('#actions').jstree(true).get_node(draggableId);
-        if (!draggableNode.data)
-            return;
-        var app = draggableNode.data.app;
-        var action = draggableNode.text;
-
-        // The following coordinates is where the user dropped relative to the
-        // top-left of the graph
-        var x = event.pageX + offsetX;
-        var y = event.pageY + offsetY;
-
-        insertNode(app, action, x, y, true);
-    }
-
-    function insertNode(app, action, x, y, shouldUseRenderedPosition) {
-        // Find next available id
-        var id = 1;
-        while (true) {
-            var element = cy.getElementById(id.toString());
-            if (element.length === 0)
-                break;
-            id += 1;
-        }
-
-        var inputs = {};
-        var actionInfo = appData[app].actions[action];
-        _.each(actionInfo.args, function(inputInfo) {
-
-            var defaultValue;
-            if (inputInfo.type === "string")
-                defaultValue = inputInfo.default || "";
-            else if (inputInfo.type === "boolean")
-                defaultValue = inputInfo.default || false;
-            else
-                defaultValue = inputInfo.default || 0;
-
-            inputs[inputInfo.name] = {
-                name: inputInfo.name,
-                value: defaultValue
-            };
-        });
-
-        // Add the node with the id just found to the graph in the location dropped
-        // into by the mouse.
-        var nodeToBeAdded = {
-            group: 'nodes',
-            data: {
-                id: id.toString(),
-                label: action,
-                parameters: {
-                    action: action,
-                    app: app,
-                    device: "",
-                    inputs: inputs,
-                    name: id.toString(),
-                    next_steps: [],
-                }
-            },
-        };
-
-        setNodeDisplayProperties(nodeToBeAdded);
-
-        if (shouldUseRenderedPosition) nodeToBeAdded.renderedPosition = { x: x, y: y };
-        else nodeToBeAdded.position = { x: x, y: y };
-
-        var newNode = ur.do('add', nodeToBeAdded);
-    }
-
-    // This function removes selected nodes and edges
-    function removeSelectedNodes() {
-        var selecteds = cy.$(":selected");
-        if (selecteds.length > 0)
-            ur.do("remove", selecteds);
-    }
-
-    function onNodeAdded(event) {
-        var node = event.cyTarget;
-        // If the number of nodes in the graph is one, set the start node to it.
-        if (node.isNode() && cy.nodes().size() === 1) {
-            setStartNode(node.data("parameters").name);
-        }
-    }
-
-    function onNodeRemoved(event) {
-        var node = event.cyTarget;
-        var parameters = node.data("parameters");
-        // If the start node was deleted, set it to one of the roots of the graph
-        if (parameters && node.isNode() && getStartNode() == parameters.name) {
-            setStartNode();
-        }
-        // If an edge was deleted, delete the corresponding next
-        // element in the node from which the edge originated.
-        else if (node.isEdge()) {
-            var source = node.source();
-            var target = node.target();
-            if (source.data("parameters") && target.data("parameters")) {
-                var parameters = source.data("parameters");
-                var next = parameters.next;
-                var indexToDelete = -1;
-                $.each(next, function( nextIndex, nextStep ) {
-                    if (nextStep.name == target.data("parameters").name) {
-                        indexToDelete = nextIndex;
-                    }
-                });
-                if (indexToDelete >= 0) {
-                    next.splice(indexToDelete, 1);
-                    source.data("parameters", parameters);
-                }
-            }
-        }
-
-        if (currentNodeInParametersEditor == node)
-            hideParameters();
-    }
-
-    function cut() {
-        var selecteds = cy.$(":selected");
-        if (selecteds.length > 0) {
-            cy.clipboard().copy(selecteds);
-            ur.do("remove", selecteds);
-        }
-    }
-
-    function copy() {
-        cy.clipboard().copy(cy.$(":selected"));
-    }
-
-    function paste() {
-        var newNodes = ur.do("paste");
-
-        // Change the names of these new nodes so that they are the
-        // same as the id. This is needed since only the name is
-        // stored on the server and serves as the unique id of the
-        // node. It therefore must be the same as the Cytoscape id.
-        // Also delete the next field since user needs to explicitely
-        // create new edges for the new node.
-        for (var i=0; i<newNodes.length; ++i) {
-            var parameters = newNodes[i].data("parameters");
-            parameters.name = newNodes[i].data("id")
-            parameters.next = [];
-            newNodes[i].data("parameters", parameters);
-        }
-    }
-
-    function renamePlaybook(oldPlaybookName, newPlaybookName) {
-        refreshJwtAjax({
-            'async': false,
-            'type': "POST",
-            'global': false,
-            'headers':{"Authorization": 'Bearer ' + authToken},
-            'url': "/api/playbooks",
-            'dataType': 'json',
-            'contentType': 'application/json; charset=utf-8',
-            'data': JSON.stringify({'name': oldPlaybookName, 'new_name': newPlaybookName}),
-            'success': function (data) {
-                downloadWorkflowList();
-                $.notify('Playbook ' + newPlaybookName + ' renamed successfully.', 'success');
-            },
-            'error': function (e) {
-                $.notify('Playbook ' + newPlaybookName + ' could not be renamed.', 'error');
-                console.log(e);
-            }
-        });
-    }
-
-    function duplicatePlaybook(oldPlaybookName, newPlaybookName) {
-        refreshJwtAjax({
-            'async': false,
-            'type': "POST",
-            'global': false,
-            'headers':{"Authorization": 'Bearer ' + authToken},
-            'url': "/api/playbooks/" + oldPlaybookName + "/copy",
-            'dataType': 'json',
-            'contentType': 'application/json',
-            'data': JSON.stringify({playbook: newPlaybookName}),
-            'success': function (data) {
-                downloadWorkflowList();
-                $.notify('Playbook ' + newPlaybookName + ' duplicated successfully.', 'success');
-            },
-            'error': function (e) {
-                $.notify('Playbook ' + newPlaybookName + ' could not be duplicated.', 'error');
-                console.log(e);
-            }
-        });
-    }
-
-    function deletePlaybook(playbookName, workflowName) {
-        refreshJwtAjax({
-            'async': false,
-            'type': "DELETE",
-            'global': false,
-            'headers':{"Authorization": 'Bearer ' + authToken},
-            'url': "/api/playbooks/" + playbookName,
-            'success': function (data) {
-                downloadWorkflowList();
-
-                if (currentPlaybook === playbookName)
-                    closeCurrentWorkflow();
-
-                $.notify('Playbook ' + playbookName + ' removed successfully.', 'success');
-            },
-            'error': function (e) {
-                $.notify('Playbook ' + playbookName + ' could not be removed.', 'error');
-                console.log(e);
-            }
-        });
-    }
-
-    function renameWorkflow(oldWorkflowName, playbookName, newWorkflowName) {
-        refreshJwtAjax({
-            'async': false,
-            'type': "POST",
-            'global': false,
-            'headers':{"Authorization": 'Bearer ' + authToken},
-            'url': "/api/playbooks/" + playbookName + "/workflows",
-            'dataType': 'json',
-            'contentType': 'application/json; charset=utf-8',
-            'data': JSON.stringify({'name': oldWorkflowName, 'new_name': newWorkflowName}),
-            'success': function (data) {
-                downloadWorkflowList();
-                $.notify('Workflow ' + newWorkflowName + ' renamed successfully.', 'success');
-            },
-            'error': function (e) {
-                $.notify('Workflow ' + newWorkflowName + ' could not be renamed.', 'error');
-                console.log(e);
-            }
-        });
-    }
-
-    function duplicateWorkflow(oldWorkflowName, playbookName, newWorkflowName) {
-        refreshJwtAjax({
-            'async': false,
-            'type': "POST",
-            'global': false,
-            'headers':{"Authorization": 'Bearer ' + authToken},
-            'url': "/api/playbooks/" + playbookName + "/workflows/" + oldWorkflowName + "/copy",
-            'dataType': 'json',
-            'contentType': 'application/json',
-            'data': JSON.stringify({playbook: playbookName, workflow: newWorkflowName}),
-            'success': function (data) {
-                downloadWorkflowList();
-                $.notify('Workflow ' + newWorkflowName + ' duplicated successfully.', 'success');
-            },
-            'error': function (e) {
-                $.notify('Workflow ' + newWorkflowName + ' could not be duplicated.', 'error');
-                console.log(e);
-            }
-        });
-    }
-
-    function deleteWorkflow(playbookName, workflowName) {
-        refreshJwtAjax({
-            'async': false,
-            'type': "DELETE",
-            'global': false,
-            'headers':{"Authorization": 'Bearer ' + authToken},
-            'url': "/api/playbooks/" + playbookName + "/workflows/" + workflowName,
-            'success': function (data) {
-                downloadWorkflowList();
-
-                if (currentPlaybook === playbookName && currentWorkflow === workflowName)
-                    closeCurrentWorkflow();
-
-                $.notify('Workflow ' + workflowName + ' removed successfully.', 'success');
-            },
-            'error': function (e) {
-                $.notify('Workflow ' + workflowName + ' could not be removed.', 'error');
-                console.log(e);
-            }
-        });
-    }
-
-    function newWorkflow(playbookName, workflowName) {
-        refreshJwtAjax({
-            'async': false,
-            'type': "PUT",
-            'global': false,
-            'headers':{"Authorization": 'Bearer ' + authToken},
-            'dataType': 'json',
-            'data': JSON.stringify({name: workflowName}),
-            'contentType': 'application/json; charset=utf-8',
-            'url': "/api/playbooks/" + playbookName + "/workflows",
-            'success': function (data) {
-                downloadWorkflowList();
-
-                //If nothing is currently loaded, load our new workflow.
-                if (!cy) loadWorkflow(playbookName, workflowName);
-
-                $.notify('Workflow ' + workflowName + ' added successfully.', 'success');
-            },
-            'error': function (e) {
-                $.notify('Workflow ' + workflowName + ' could not be added.', 'error');
-                console.log(e);
-            }
-        });
-    }
-
->>>>>>> ec99ff3b
     function transformInputsToLoad(workflowData) {
         _.each(workflowData.steps, function (step) {
             step.inputs = _.reduce(step.inputs, function (result, arg) {
