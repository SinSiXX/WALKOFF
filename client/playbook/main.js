--- conflicted
+++ resolved
@@ -320,442 +320,6 @@
         return schema;
     }
 
-<<<<<<< HEAD
-=======
-    // Modify the parameters JSON object a little to conform to the schema expected by the parameters form
-    function transformParametersToSchema(parameters) {
-        parameters = _.cloneDeep(parameters);
-
-        // We need to store a hidden property since in an oneOf,
-        // the schema must match exactly one of the options. There
-        // can be cases where two actions contain the exact same arguments,
-        // so to distinguish the two actions place the action name in
-        // in the $action property. This action is hidden and cannot be
-        // modified by the user.
-        // parameters.$action = parameters.action;
-
-        _.each(parameters.next_steps, function(nextStep) {
-            _.each(nextStep.flags, function(flag) {
-                flag.args.$action = flag.action;
-
-                _.each(flag.filters, function(filter) {
-                    filter.args.$action = filter.action;
-                });
-            });
-        });
-
-        parameters.start = (getStartNode() === parameters.name);
-
-        return parameters;
-    }
-
-    // Revert changes to the parameters JSON object of previous function
-    function transformParametersFromSchema(_parameters) {
-        var parameters =  _.cloneDeep(_parameters);
-
-        // parameters.action = parameters.$action;
-        // delete parameters.input.$action;
-
-        _.each(parameters.next_steps, function(nextStep) {
-            _.each(nextStep.flags, function(flag) {
-                flag.action = flag.args.$action;
-                delete flag.args.$action;
-
-                _.each(flag.filters, function(filter) {
-                    filter.action = filter.args.$action;
-                    delete filter.args.$action;
-                });
-            });
-        });
-
-        return parameters;
-    }
-
-    // This function displays a form next to the graph for editing a node when clicked upon
-    function onNodeSelect(e) {
-        var ele = e.cyTarget;
-
-        currentNodeInParametersEditor = ele;
-
-        $("#parametersBar").removeClass('hidden');
-        var parameters = ele.data('parameters');
-        $("#parameters").empty();
-
-        parameters = transformParametersToSchema(parameters);
-
-        // Initialize the editor with a JSON schema
-        var schema = createNodeSchema(parameters);
-        JSONEditor.defaults.options.theme = 'bootstrap3';
-        JSONEditor.defaults.options.iconlib = "bootstrap3";
-        var editor = new JSONEditor(document.getElementById('parameters'),{
-            schema: schema,
-
-            startval: parameters,
-
-            disable_edit_json: true,
-
-            disable_properties: true,
-
-            // Disable additional properties
-            no_additional_properties: true,
-
-            // Require all properties by default
-            required_by_default: false
-        });
-
-        editor.getEditor('root.app').disable();
-        editor.getEditor('root.action').disable();
-        editor.getEditor('root.name').disable();
-
-        // Hack: It appears this function is called as soon as you click on the node.
-        // Therefore ignore the first time this function is called.
-        var firstCall = true;
-        editor.on('change',function() {
-            if (firstCall) {
-                firstCall = false;
-                return;
-            }
-            var updatedParameters = editor.getValue();
-            updatedParameters = transformParametersFromSchema(updatedParameters);
-
-            ele.data('parameters', updatedParameters);
-            // ele.data('label', updatedParameters.action);
-            setStartNode(updatedParameters.name);
-        });
-    }
-
-    //TODO: bring up a separate JSON editor for "next" step information (filters/flags)
-    function onEdgeSelect(event) {
-        return;
-    }
-
-    function onUnselect(event) {
-        if (!cy.$('node:selected').length) hideParameters();
-    }
-
-    // when an edge is removed, check the edges that still exist and remove the "next" steps for those that don't
-    function onEdgeRemove(event) {
-        var edgeData = event.cyTarget.data();
-        // Do nothing if this is a temporary edge (edgehandles do not have paramters, and we mark temp edges on edgehandle completion)
-        if (!edgeData.parameters || edgeData.parameters.temp) return;
-
-        var parentNode = event.cyTarget.source();
-        var parentData = _.cloneDeep(parentNode.data());
-
-        parentData.parameters.next_steps = _.reject(parentData.parameters.next_steps, (next) => { return next.name === event.cyTarget.data().target; });
-        parentNode.data(parentData);
-    }
-
-    // This is called while the user is dragging
-    function dragHelper( event ) {
-        // Return empty div for helper so that original dragged item does not move
-        return '<div></div>';
-    }
-
-    // This function is called when the user drops a new node onto the graph
-    function handleDropEvent( event, ui ) {
-        if (cy === null)
-            return;
-
-        var draggable = ui.draggable;
-        var draggableId   = draggable.attr('id');
-        var draggableNode = $('#actions').jstree(true).get_node(draggableId);
-        if (!draggableNode.data)
-            return;
-        var app = draggableNode.data.app;
-        var action = draggableNode.text;
-
-        // The following coordinates is where the user dropped relative to the
-        // top-left of the graph
-        var x = event.pageX + offsetX;
-        var y = event.pageY + offsetY;
-
-        insertNode(app, action, x, y, true);
-    }
-
-    function insertNode(app, action, x, y, shouldUseRenderedPosition) {
-        // Find next available id
-        var id = 1;
-        while (true) {
-            var element = cy.getElementById(id.toString());
-            if (element.length === 0)
-                break;
-            id += 1;
-        }
-
-        var inputs = {};
-        var actionInfo = appData[app].actions[action];
-        _.each(actionInfo.args, function(inputInfo) {
-
-            var defaultValue;
-            if (inputInfo.type === "string")
-                defaultValue = inputInfo.default || "";
-            else if (inputInfo.type === "boolean")
-                defaultValue = inputInfo.default || false;
-            else
-                defaultValue = inputInfo.default || 0;
-
-            inputs[inputInfo.name] = {
-                name: inputInfo.name,
-                value: defaultValue
-            };
-        });
-
-        // Add the node with the id just found to the graph in the location dropped
-        // into by the mouse.
-        var nodeToBeAdded = {
-            group: 'nodes',
-            data: {
-                id: id.toString(),
-                label: action,
-                parameters: {
-                    action: action,
-                    app: app,
-                    device: "",
-                    errors: [],
-                    inputs: inputs,
-                    name: id.toString(),
-                    next_steps: [],
-                }
-            },
-        };
-
-        setNodeDisplayProperties(nodeToBeAdded);
-
-        if (shouldUseRenderedPosition) nodeToBeAdded.renderedPosition = { x: x, y: y };
-        else nodeToBeAdded.position = { x: x, y: y };
-
-        var newNode = ur.do('add', nodeToBeAdded);
-    }
-
-    // This function removes selected nodes and edges
-    function removeSelectedNodes() {
-        var selecteds = cy.$(":selected");
-        if (selecteds.length > 0)
-            ur.do("remove", selecteds);
-    }
-
-    function onNodeAdded(event) {
-        var node = event.cyTarget;
-        // If the number of nodes in the graph is one, set the start node to it.
-        if (node.isNode() && cy.nodes().size() === 1) {
-            setStartNode(node.data("parameters").name);
-        }
-    }
-
-    function onNodeRemoved(event) {
-        var node = event.cyTarget;
-        var parameters = node.data("parameters");
-        // If the start node was deleted, set it to one of the roots of the graph
-        if (parameters && node.isNode() && getStartNode() == parameters.name) {
-            setStartNode();
-        }
-        // If an edge was deleted, delete the corresponding next
-        // element in the node from which the edge originated.
-        else if (node.isEdge()) {
-            var source = node.source();
-            var target = node.target();
-            if (source.data("parameters") && target.data("parameters")) {
-                var parameters = source.data("parameters");
-                var next = parameters.next;
-                var indexToDelete = -1;
-                $.each(next, function( nextIndex, nextStep ) {
-                    if (nextStep.name == target.data("parameters").name) {
-                        indexToDelete = nextIndex;
-                    }
-                });
-                if (indexToDelete >= 0) {
-                    next.splice(indexToDelete, 1);
-                    source.data("parameters", parameters);
-                }
-            }
-        }
-
-        if (currentNodeInParametersEditor == node)
-            hideParameters();
-    }
-
-    function cut() {
-        var selecteds = cy.$(":selected");
-        if (selecteds.length > 0) {
-            cy.clipboard().copy(selecteds);
-            ur.do("remove", selecteds);
-        }
-    }
-
-    function copy() {
-        cy.clipboard().copy(cy.$(":selected"));
-    }
-
-    function paste() {
-        var newNodes = ur.do("paste");
-
-        // Change the names of these new nodes so that they are the
-        // same as the id. This is needed since only the name is
-        // stored on the server and serves as the unique id of the
-        // node. It therefore must be the same as the Cytoscape id.
-        // Also delete the next field since user needs to explicitely
-        // create new edges for the new node.
-        for (var i=0; i<newNodes.length; ++i) {
-            var parameters = newNodes[i].data("parameters");
-            parameters.name = newNodes[i].data("id")
-            parameters.next = [];
-            newNodes[i].data("parameters", parameters);
-        }
-    }
-
-    function renamePlaybook(oldPlaybookName, newPlaybookName) {
-        refreshJwtAjax({
-            'async': false,
-            'type': "POST",
-            'global': false,
-            'headers':{"Authorization": 'Bearer ' + authToken},
-            'url': "/api/playbooks/" + oldPlaybookName,
-            'dataType': 'json',
-            'contentType': 'application/json; charset=utf-8',
-            'data': JSON.stringify({'new_name': newPlaybookName}),
-            'success': function (data) {
-                downloadWorkflowList();
-                $.notify('Playbook ' + newPlaybookName + ' renamed successfully.', 'success');
-            },
-            'error': function (e) {
-                $.notify('Playbook ' + newPlaybookName + ' could not be renamed.', 'error');
-                console.log(e);
-            }
-        });
-    }
-
-    function duplicatePlaybook(oldPlaybookName, newPlaybookName) {
-        refreshJwtAjax({
-            'async': false,
-            'type': "POST",
-            'global': false,
-            'headers':{"Authorization": 'Bearer ' + authToken},
-            'url': "/api/playbooks/" + oldPlaybookName + "/copy",
-            'dataType': 'json',
-            'data': {playbook: newPlaybookName},
-            'success': function (data) {
-                downloadWorkflowList();
-                $.notify('Playbook ' + newPlaybookName + ' duplicated successfully.', 'success');
-            },
-            'error': function (e) {
-                $.notify('Playbook ' + newPlaybookName + ' could not be duplicated.', 'error');
-                console.log(e);
-            }
-        });
-    }
-
-    function deletePlaybook(playbookName, workflowName) {
-        refreshJwtAjax({
-            'async': false,
-            'type': "DELETE",
-            'global': false,
-            'headers':{"Authorization": 'Bearer ' + authToken},
-            'url': "/api/playbooks/" + playbookName,
-            'success': function (data) {
-                downloadWorkflowList();
-
-                if (currentPlaybook === playbookName)
-                    closeCurrentWorkflow();
-
-                $.notify('Playbook ' + playbookName + ' removed successfully.', 'success');
-            },
-            'error': function (e) {
-                $.notify('Playbook ' + playbookName + ' could not be removed.', 'error');
-                console.log(e);
-            }
-        });
-    }
-
-    function renameWorkflow(oldWorkflowName, playbookName, newWorkflowName) {
-        refreshJwtAjax({
-            'async': false,
-            'type': "POST",
-            'global': false,
-            'headers':{"Authorization": 'Bearer ' + authToken},
-            'url': "/api/playbooks/" + playbookName + "/workflows/" + oldWorkflowName,
-            'dataType': 'json',
-            'contentType': 'application/json; charset=utf-8',
-            'data': JSON.stringify({'new_name': newWorkflowName}),
-            'success': function (data) {
-                downloadWorkflowList();
-                $.notify('Workflow ' + newWorkflowName + ' renamed successfully.', 'success');
-            },
-            'error': function (e) {
-                $.notify('Workflow ' + newWorkflowName + ' could not be renamed.', 'error');
-                console.log(e);
-            }
-        });
-    }
-
-    function duplicateWorkflow(oldWorkflowName, playbookName, newWorkflowName) {
-        refreshJwtAjax({
-            'async': false,
-            'type': "POST",
-            'global': false,
-            'headers':{"Authorization": 'Bearer ' + authToken},
-            'url': "/api/playbooks/" + playbookName + "/workflows/" + oldWorkflowName + "/copy",
-            'dataType': 'json',
-            'data': {playbook: playbookName, workflow: newWorkflowName},
-            'success': function (data) {
-                downloadWorkflowList();
-                $.notify('Workflow ' + newWorkflowName + ' duplicated successfully.', 'success');
-            },
-            'error': function (e) {
-                $.notify('Workflow ' + newWorkflowName + ' could not be duplicated.', 'error');
-                console.log(e);
-            }
-        });
-    }
-
-    function deleteWorkflow(playbookName, workflowName) {
-        refreshJwtAjax({
-            'async': false,
-            'type': "DELETE",
-            'global': false,
-            'headers':{"Authorization": 'Bearer ' + authToken},
-            'url': "/api/playbooks/" + playbookName + "/workflows/" + workflowName,
-            'success': function (data) {
-                downloadWorkflowList();
-
-                if (currentPlaybook === playbookName && currentWorkflow === workflowName)
-                    closeCurrentWorkflow();
-
-                $.notify('Workflow ' + workflowName + ' removed successfully.', 'success');
-            },
-            'error': function (e) {
-                $.notify('Workflow ' + workflowName + ' could not be removed.', 'error');
-                console.log(e);
-            }
-        });
-    }
-
-    function newWorkflow(playbookName, workflowName) {
-        refreshJwtAjax({
-            'async': false,
-            'type': "PUT",
-            'global': false,
-            'headers':{"Authorization": 'Bearer ' + authToken},
-            'dataType': 'json',
-            'data': JSON.stringify({name: workflowName}),
-            'contentType': 'application/json; charset=utf-8',
-            'url': "/api/playbooks/" + playbookName + "/workflows",
-            'success': function (data) {
-                downloadWorkflowList();
-
-                //If nothing is currently loaded, load our new workflow.
-                if (!cy) loadWorkflow(playbookName, workflowName);
-
-                $.notify('Workflow ' + workflowName + ' added successfully.', 'success');
-            },
-            'error': function (e) {
-                $.notify('Workflow ' + workflowName + ' could not be added.', 'error');
-                console.log(e);
-            }
-        });
-    }
-
->>>>>>> 70adc59e
     function transformInputsToLoad(workflowData) {
         _.each(workflowData.steps, function (step) {
             step.inputs = _.reduce(step.inputs, function (result, arg) {
@@ -809,381 +373,6 @@
         });
     }
 
-<<<<<<< HEAD
-=======
-    function saveWorkflow(playbookName, workflowName, _workflowData) {
-        if (!startNode) {
-            $.notify('Workflow cannot be saved without a starting step.', 'warning');
-            return;
-        }
-        var workflowData = _.filter(_workflowData, function (data) { return data.group === "nodes"; });
-
-        var steps = _.map(workflowData, function (step) {
-            var ret = _.cloneDeep(step.data.parameters);
-            ret.position = _.clone(step.position);
-            return ret;
-        });
-        transformInputsToSave(steps);
-        var data = JSON.stringify({start: startNode, steps: steps });
-        refreshJwtAjax({
-            'async': false,
-            'type': "POST",
-            'global': false,
-            'dataType': 'json',
-            'contentType': 'application/json; charset=utf-8',
-            'headers':{"Authorization": 'Bearer ' + authToken},
-            'url': "/api/playbooks/" + playbookName + "/workflows/" + workflowName + "/save",
-            'data': data,
-            'success': function (data) {
-                $.notify('Workflow ' + workflowName + ' saved successfully.', 'success');
-            },
-            'error': function (e) {
-                $.notify('Workflow ' + workflowName + ' could not be saved.', 'error');
-                console.log(e);
-            }
-        });
-    }
-
-    function saveWorkflowJson(playbookName, workflowName, workflowDataEditor) {
-        // Convert data in string format under JSON tab to a dictionary
-        var dataJson = JSON.parse(workflowDataEditor);
-
-        // Get current list of steps from cytoscape data in JSON format
-        var workflowData = cy.elements().jsons();
-
-        // Track existing steps using a dictionary where the keys are the
-        // step ID and the values are the index of the step in workflowData
-        var ids = {}
-        for (var step = 0; step < workflowData.length; step++) {
-            ids[workflowData[step].data.id] = step.toString();
-        }
-
-        // Compare current list of steps with updated list and modify current list
-        var stepsJson = dataJson.steps; // Get updated list of steps
-        stepsJson.forEach(function(stepJson) {
-            var idJson = stepJson.data.id;
-            if (idJson in ids) {
-                // If step already exists, then just update its fields
-                var step = Number(ids[idJson])
-                workflowData[step].data = stepJson.data;
-                workflowData[step].group = stepJson.group;
-                workflowData[step].position = stepJson.position;
-                // Delete step id
-                delete ids[idJson]
-            } else {
-                // If step is absent, then create a new step
-                var newStep = getStepTemplate();
-                newStep.data = stepJson.data;
-                newStep.group = stepJson.group;
-                newStep.position = stepJson.position;
-                // Add new step
-                workflowData.push(newStep)
-            }
-        })
-
-        if (Object.keys(ids).length > 0) {
-            // If steps have been removed, then delete steps
-            for (id in Object.keys(ids)) {
-                var step = Number(ids[idJson])
-                workflowData.splice(step, 1)
-            }
-        }
-
-        // Save updated cytoscape data in JSON format
-        saveWorkflow(playbookName, workflowName, workflowData)
-    }
-
-    function setNodeDisplayProperties(step) {
-        //add a type field to handle node styling
-        var app = appData[step.data.parameters.app];
-        var action = app.actions[step.data.parameters.action];
-
-        if (action.event) {
-            step.data.type = 'eventAction';
-
-            // step.data.label += ' (' + action.event + ')';
-        }
-        else {
-            step.data.type = 'action';
-        }
-    }
-
-    function loadWorkflow(playbookName, workflowName) {
-
-        currentPlaybook = playbookName;
-        currentWorkflow = workflowName;
-        $("#currentWorkflowText").text(currentPlaybook + " - " + currentWorkflow);
-
-        var workflowData = function () {
-            var tmp = null;
-            refreshJwtAjax({
-                'async': false,
-                'type': "GET",
-                'global': false,
-                'headers':{"Authorization": 'Bearer ' + authToken},
-                'url': "/api/playbooks/" + currentPlaybook + "/workflows/" + currentWorkflow,
-                'success': function (data) {
-                    tmp = data;
-                },
-                'error': function (e) {
-                    $.notify('Workflow ' + currentWorkflow + ' could not be loaded properly.', 'error');
-                    console.log(e);
-                }
-            });
-            return tmp;
-        }();
-
-        // Remove instructions
-        hideInstructions();
-
-        // Create the Cytoscape graph
-        cy = cytoscape({
-            container: document.getElementById('cy'),
-
-            boxSelectionEnabled: false,
-            autounselectify: false,
-            wheelSensitivity: 0.1,
-            layout: { name: 'preset' },
-            style: [
-                {
-                    selector: 'node[type="action"]',
-                    css: {
-                        'content': 'data(label)',
-                        'text-valign': 'center',
-                        'text-halign': 'center',
-                        'shape': 'roundrectangle',
-                        'background-color': '#bbb',
-                        'selection-box-color': 'red',
-                        'font-family': 'Segoe UI, Tahoma, Geneva, Verdana, sans-serif, sans-serif',
-                        'font-weight': 'lighter',
-                        'font-size': '15px',
-                        'width':'40',
-                        'height':'40'
-                    }
-                },
-                {
-                    selector: 'node[type="eventAction"]',
-                    css: {
-                        'content': 'data(label)',
-                        'text-valign': 'center',
-                        'text-halign': 'center',
-                        'shape': 'star',
-                        'background-color': '#edbd21',
-                        'selection-box-color': 'red',
-                        'font-family': 'Segoe UI, Tahoma, Geneva, Verdana, sans-serif, sans-serif',
-                        'font-weight': 'lighter',
-                        'font-style': 'italic',
-                        'font-size': '15px',
-                        'width':'40',
-                        'height':'40'
-                    }
-                },
-                {
-                    selector: 'node:selected',
-                    css: {
-                        'background-color': '#45F'
-                    }
-                },
-                {
-                    selector: '.good-highlighted',
-                    css: {
-                        'background-color': '#399645',
-                        'transition-property': 'background-color',
-                        'transition-duration': '0.5s'
-                    }
-                },
-                {
-                    selector: '.bad-highlighted',
-                    css: {
-                        'background-color': '#8e3530',
-                        'transition-property': 'background-color',
-                        'transition-duration': '0.5s'
-                    }
-                },
-                {
-                    selector: '$node > node',
-                    css: {
-                        'padding-top': '10px',
-                        'padding-left': '10px',
-                        'padding-bottom': '10px',
-                        'padding-right': '10px',
-                        'text-valign': 'top',
-                        'text-halign': 'center'
-                    }
-                },
-                {
-                    selector: 'edge',
-                    css: {
-                        'target-arrow-shape': 'triangle',
-                        'curve-style': 'bezier',
-                    }
-                }
-            ]
-        });
-
-
-        // Enable various Cytoscape extensions
-
-        // Undo/Redo extension
-        ur = cy.undoRedo({});
-
-        // Panzoom extension
-        cy.panzoom({});
-
-        // Extension for drawing edges
-        cy.edgehandles({
-            preview: false,
-            toggleOffOnLeave: true,
-            complete: function( sourceNode, targetNodes, addedEntities ) {
-                var sourceParameters = sourceNode.data().parameters;
-                if (!sourceParameters.hasOwnProperty("next"))
-                    sourceParameters.next_steps = [];
-
-                // The edge handles extension is not integrated into the undo/redo extension.
-                // So in order that adding edges is contained in the undo stack,
-                // remove the edge just added and add back in again using the undo/redo
-                // extension. Also add info to edge which is displayed when user clicks on it.
-                for (var i=0; i<targetNodes.length; i++) {
-                    addedEntities[i].data('parameters', {
-                        flags: [],
-                        name: targetNodes[i].data().parameters.name,
-                        nextStep: targetNodes[i].data().parameters.name,
-                        temp: true
-                    });
-
-                    //If we attempt to draw an edge that already exists, please remove it and take no further action
-                    if (_.find(sourceParameters.next_steps, (next) => { return next.name === targetNodes[i].data().id })) {
-                        cy.remove(addedEntities);
-                        return;
-                    }
-
-                    sourceParameters.next_steps.push({
-                        flags: [],
-                        status: 'Success',
-                        name: targetNodes[i].data().id // Note use id, not name since name can be changed
-                    });
-
-                    sourceNode.data('parameters', sourceParameters);
-                }
-
-                cy.remove(addedEntities);
-
-                _.each(addedEntities, function (ae) {
-                    var data = ae.data();
-                    delete data.parameters.temp;
-                    ae.data(data);
-                });
-
-                var newEdges = ur.do('add',addedEntities); // Added back in using undo/redo extension
-            },
-        });
-
-        // Extension for copy and paste
-        cy.clipboard();
-
-        //Extension for grid and guidelines
-        cy.gridGuide({
-            // drawGrid: true,
-            // strokeStyle: '#222'
-            //options...
-        });
-
-        //var contextMenusInstance = cy.contextMenus();
-
-        // var edgeBendEditingInstance = cy.edgeBendEditing({
-        //     // this function specifies the positions of bend points
-        //     bendPositionsFunction: function(ele) {
-        //         return ele.data('bendPointPositions');
-        //     },
-        //     // whether to initilize bend points on creation of this extension automatically
-        //     initBendPointsAutomatically: true,
-        //     // whether the bend editing operations are undoable (requires cytoscape-undo-redo.js)
-        //     undoable: true,
-        //     // the size of bend shape is obtained by multipling width of edge with this parameter
-        //     bendShapeSizeFactor: 6,
-        //     // whether to start the plugin in the enabled state
-        //     enabled: true,
-        //     // title of add bend point menu item (User may need to adjust width of menu items according to length of this option)
-        //     addBendMenuItemTitle: "Add Bend Point",
-        //     // title of remove bend point menu item (User may need to adjust width of menu items according to length of this option)
-        //     removeBendMenuItemTitle: "Remove Bend Point"
-        // });
-
-        transformInputsToLoad(workflowData);
-
-        // Load the data into the graph
-        // If a node does not have a label field, set it to
-        // the action. The label is what is displayed in the graph.
-        var edges = [];
-        var steps = workflowData.steps.map(function(value) {
-            var ret = { group: "nodes", position: _.clone(value.position) };
-            ret.data = { id: value.name, parameters: _.cloneDeep(value), label: value.action };
-            setNodeDisplayProperties(ret);
-            _.each(value.next_steps, function (nextStep) {
-                edges.push({
-                    group: "edges",
-                    data: {
-                        id: value.name + nextStep.name,
-                        source: value.name,
-                        target: nextStep.name,
-                        parameters: _.clone(nextStep)
-                    }
-                });
-            });
-            // if (!value.data.hasOwnProperty("label")) {
-            //     ret.data.label = value.action;
-            // }
-            return ret;
-        });
-
-        steps = steps.concat(edges);
-
-        cy.add(steps);
-
-        cy.fit(50);
-
-        setStartNode(workflowData.start);
-
-        // Configure handler when user clicks on node or edge
-        cy.on('select', 'node', onNodeSelect);
-        cy.on('select', 'edge', onEdgeSelect);
-        cy.on('unselect', onUnselect);
-
-        // Configure handlers when nodes/edges are added or removed
-        cy.on('add', 'node', onNodeAdded);
-        cy.on('remove', 'node', onNodeRemoved);
-        cy.on('remove', 'edge', onEdgeRemove);
-
-        $("#cy-json-data").val(JSON.stringify(workflowData, null, 2));
-
-        //Enable our execute button once we load a workflow
-        $("#execute-button").removeAttr('disabled');
-        $("#clear-execution-highlighting-button").removeAttr('disabled');
-    }
-
-
-    function closeCurrentWorkflow() {
-        $("#cy").empty();
-        $("#currentWorkflowText").text("");
-        hideParameters();
-        showInstruction();
-    }
-
-    function showInstruction() {
-        var cyInstructions = $( "#cy-instructions-template" ).clone().removeClass('hidden');
-        cyInstructions.attr("id", "cy-instructions");
-        $("#cy").append(cyInstructions);
-    }
-
-    function hideInstructions() {
-        $("#cy-instructions").remove();
-    }
-
-    function hideParameters() {
-        $("#parametersBar").addClass('hidden');
-    }
-
->>>>>>> 70adc59e
     // Download list of workflows for display in the Workflows list
     function getPlaybooksWithWorkflows() {
 
