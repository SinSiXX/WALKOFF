import { Component, ViewEncapsulation } from '@angular/core';

import { PlaybookService } from './playbook.service';

@Component({
<<<<<<< HEAD
    selector: 'playbook-component',
    templateUrl: 'client/playbook/playbook.html',
    styleUrls: [
        'client/node_modules/jstree/dist/themes/default/style.min.css',
        'client/node_modules/datatables/media/css/jquery.dataTables.min.css',
        'client/node_modules/jqueryui/jquery-ui.min.css',
        'client/playbook/plugins/cytoscape/cytoscape.js-panzoom.css',
        'client/playbook/playbook.css'
    ],
    encapsulation: ViewEncapsulation.None,
    providers: [PlaybookService]
=======
	selector: 'playbook-component',
	templateUrl: 'client/playbook/playbook.html',
	styleUrls: [
        'client/playbook/playbook.css'
    ],
	encapsulation: ViewEncapsulation.None,
	providers: [PlaybookService]
>>>>>>> 052a31a2
})
export class PlaybookComponent {

    constructor(private playbookService: PlaybookService) {
    }

    ngAfterViewInit() {
        let removeScript = () => {
            let indx = 0;
            while (indx < document.body.childNodes.length) {
                if ('localName' in document.body.childNodes[indx]
                    && (document.body.childNodes[indx].localName == 'link'
                        || document.body.childNodes[indx].localName == 'script')) {
                    document.body.removeChild(document.body.childNodes[indx]);
                } else {
                    indx++;
                }
            }
        }

        let addScript = (script: string) => {
            let s = document.createElement("script");
            s.type = "text/javascript";
            s.src = script;
            s.async = false;
            document.body.appendChild(s);
        }

        let addLink = (script: string) => {
            let s = document.createElement("link");
            s.rel = "stylesheet";
            s.href = script;
            document.body.appendChild(s);
        }

        removeScript();

        addLink('client/node_modules/jstree/dist/themes/default/style.min.css');
        addLink('client/node_modules/datatables/media/css/jquery.dataTables.min.css');
        addLink('client/node_modules/jqueryui/jquery-ui.min.css');
        addLink('client/playbook/plugins/cytoscape/cytoscape.js-panzoom.css');

        // addScript("client/node_modules/event-source-polyfill/eventsource.min.js");
        addScript("client/node_modules/jquery-migrate/dist/jquery-migrate.min.js");
        addScript("client/node_modules/jqueryui/jquery-ui.min.js");
        addScript("client/playbook/plugins/cytoscape/cytoscape.min.js");
        addScript("client/playbook/plugins/cytoscape/cytoscape-undo-redo.js");
        addScript("client/playbook/plugins/cytoscape/cytoscape-panzoom.js");
        addScript("client/playbook/plugins/cytoscape/cytoscape-edgehandles.js");
        addScript("client/playbook/plugins/cytoscape/cytoscape-clipboard.js");
        addScript("client/playbook/plugins/cytoscape/cytoscape-grid-guide.js");
        addScript("client/node_modules/json-editor/dist/jsoneditor.min.js");
        addScript("client/node_modules/jstree/dist/jstree.min.js");
        addScript("client/playbook/plugins/notifyjs/notify.min.js");
        addScript('client/node_modules/datatables/media/js/jquery.dataTables.min.js');
        addScript("client/playbook/main.js");

    };
}<|MERGE_RESOLUTION|>--- conflicted
+++ resolved
@@ -3,19 +3,6 @@
 import { PlaybookService } from './playbook.service';
 
 @Component({
-<<<<<<< HEAD
-    selector: 'playbook-component',
-    templateUrl: 'client/playbook/playbook.html',
-    styleUrls: [
-        'client/node_modules/jstree/dist/themes/default/style.min.css',
-        'client/node_modules/datatables/media/css/jquery.dataTables.min.css',
-        'client/node_modules/jqueryui/jquery-ui.min.css',
-        'client/playbook/plugins/cytoscape/cytoscape.js-panzoom.css',
-        'client/playbook/playbook.css'
-    ],
-    encapsulation: ViewEncapsulation.None,
-    providers: [PlaybookService]
-=======
 	selector: 'playbook-component',
 	templateUrl: 'client/playbook/playbook.html',
 	styleUrls: [
@@ -23,7 +10,6 @@
     ],
 	encapsulation: ViewEncapsulation.None,
 	providers: [PlaybookService]
->>>>>>> 052a31a2
 })
 export class PlaybookComponent {
 
