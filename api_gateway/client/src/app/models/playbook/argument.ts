import { Transform, Exclude, Expose } from 'class-transformer';
import { TransformationType } from 'class-transformer/TransformOperationExecutor';

export enum Variant {
	STATIC_VALUE = 'STATIC_VALUE',
	ACTION_RESULT = 'ACTION_RESULT',
	WORKFLOW_VARIABLE = 'WORKFLOW_VARIABLE',
	GLOBAL = 'GLOBAL'
}

export class Argument {
	@Expose({ name: 'id_'})
	@Exclude({ toPlainOnly: true})
	id?: number;
	// _node_id: number;
	// _condition_id: number;
	// _transform_id: number;

	/**
	 * Name of the argument in question
	 */
	name: string;

	/**
	 * The static value of the argument in question. Only used if reference is not specified.
	 * If reference is specified, selection is used to select specific values.
	 */
	value?: any;

	/**
	 * The type of argument in question
	 */
	variant: Variant = Variant.STATIC_VALUE;

	/**
<<<<<<< HEAD
=======
	 * If the worker should run this action in parallel based on this parameter or not
	 */
	parallelized: boolean = false;

	/**
	 * Selection is currently specified in the UI as a string,
	 * but is split and sent/ingested as an array containing strings and numbers
	 */
	@Transform((value, obj, type) => {
		switch(type) {
			case TransformationType.CLASS_TO_PLAIN:
				if (value) return value.split('.').map((v, i) => ({ name: 'selection_' + i, value: v }));
				break;
			case TransformationType.PLAIN_TO_CLASS:
				if (Array.isArray(value)) return value.map(v => v.value).join('.');
				break;
			default:
				if (value) return value;
		}
	})
	selection?: string | Array<Argument>;

	/**
>>>>>>> f61622e3
	 * Array of errors returned from the server for this Argument
	 */
	@Exclude()
	errors?: string[] = [];

	/**
	 * Array of errors returned from the server for this Argument and any of its descendants
	 */
	get all_errors(): string[] {
		return this.errors;
	}

	/**
	 * Returns true if this Argument or any of its descendants contain errors
	 */
	get has_errors(): boolean {
		return (this.all_errors.length > 0) ? true : false;
	}

	hasInput() : boolean {
		return this.value;
	}

	sanitize(): void {
		// First trim any string inputs for sanitation and so we can check against ''
		if (typeof (this.value) === 'string') { this.value = this.value.trim(); }
	}
}<|MERGE_RESOLUTION|>--- conflicted
+++ resolved
@@ -33,8 +33,6 @@
 	variant: Variant = Variant.STATIC_VALUE;
 
 	/**
-<<<<<<< HEAD
-=======
 	 * If the worker should run this action in parallel based on this parameter or not
 	 */
 	parallelized: boolean = false;
@@ -58,7 +56,6 @@
 	selection?: string | Array<Argument>;
 
 	/**
->>>>>>> f61622e3
 	 * Array of errors returned from the server for this Argument
 	 */
 	@Exclude()
