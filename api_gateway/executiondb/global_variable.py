--- conflicted
+++ resolved
@@ -1,27 +1,18 @@
 import logging
-<<<<<<< HEAD
-from uuid import uuid4
-=======
 from uuid import UUID
 import docker
 import base64
->>>>>>> b11a63b4
+from uuid import uuid4
 
 from Crypto import Random
 from Crypto.Cipher import AES
 from flask import current_app
 from jsonschema import Draft4Validator, SchemaError, ValidationError as JSONSchemaValidationError
 
-<<<<<<< HEAD
-from sqlalchemy import Column, String, JSON, ForeignKey
+from sqlalchemy import Column, String, Boolean, JSON, ForeignKey, orm
 from sqlalchemy.dialects.postgresql import UUID
 from sqlalchemy_utils import UUIDType
-from marshmallow import fields, EXCLUDE, validates_schema, ValidationError as MarshmallowValidationError
-=======
-from sqlalchemy import Column, String, Boolean, JSON, ForeignKey, orm
-from sqlalchemy_utils import UUIDType
 from marshmallow import fields, EXCLUDE, validates_schema, pre_load, ValidationError as MarshmallowValidationError
->>>>>>> b11a63b4
 
 from api_gateway.executiondb import Base, BaseSchema
 
@@ -42,7 +33,38 @@
     description = Column(String(255), default="")
 
 
-<<<<<<< HEAD
+class GlobalVariable(Base):
+    """SQLAlchemy ORM class for Global, which are variables that can be dynamically loaded into workflow
+       execution
+
+    Attributes:
+        id_ (UUID): The ID of the object
+        name (str): The name of the environment variable
+        value (any): The value of the object
+        description (str): A description of the object
+
+    """
+    __tablename__ = 'global_variable'
+
+    # Columns common to all DB models
+    id_ = Column(UUID(as_uuid=True), primary_key=True, unique=True, nullable=False, default=uuid4)
+
+    # Columns common to all Variable models
+    name = Column(String(80), nullable=False)
+    value = Column(JSON)
+
+    # Columns specific to GlobalVariables
+    description = Column(String(255), default="")
+    schema_id = Column(UUIDType(binary=False), ForeignKey('global_variable_template.id_', ondelete='CASCADE'))
+    # is_encrypted = Column(Boolean, default=False)
+
+    def get_encrypted_value(self):
+        docker_client = docker.from_env()
+        key = docker_client.secrets.get("global_encryption_key")
+        my_cipher = GlobalCipher(key)
+        return my_cipher.decrypt(self.value)
+
+
 class GlobalVariableTemplateSchema(BaseSchema):
     """Schema for global variable template
     """
@@ -57,47 +79,6 @@
             Draft4Validator.check_schema(data["schema"])
         except (SchemaError, JSONSchemaValidationError) as e:
             raise MarshmallowValidationError(str(e))
-
-
-# TODO: add in an is_encrypted bool for globals
-class GlobalVariable(Base):
-=======
-class GlobalVariable(VariableMixin, Base):
->>>>>>> b11a63b4
-    """SQLAlchemy ORM class for Global, which are variables that can be dynamically loaded into workflow
-       execution
-
-    Attributes:
-        id_ (UUID): The ID of the object
-        name (str): The name of the environment variable
-        value (any): The value of the object
-        description (str): A description of the object
-
-    """
-    __tablename__ = 'global_variable'
-<<<<<<< HEAD
-=======
-    description = Column(String(255), default="")
-    schema_id = Column(UUIDType(binary=False), ForeignKey('global_variable_template.id_', ondelete='CASCADE'))
-    # is_encrypted = Column(Boolean, default=False)
-
-    def get_encrypted_value(self):
-        docker_client = docker.from_env()
-        key = docker_client.secrets.get("global_encryption_key")
-        my_cipher = GlobalCipher(key)
-        return my_cipher.decrypt(self.value)
->>>>>>> b11a63b4
-
-    # Columns common to all DB models
-    id_ = Column(UUID(as_uuid=True), primary_key=True, unique=True, nullable=False, default=uuid4)
-
-    # Columns common to all Variable models
-    name = Column(String(80), nullable=False)
-    value = Column(JSON)
-
-    # Columns specific to GlobalVariables
-    description = Column(String(255), default="")
-    schema_id = Column(UUIDType(binary=False), ForeignKey('global_variable_template.id_', ondelete='CASCADE'))
 
 
 class GlobalVariableSchema(BaseSchema):
