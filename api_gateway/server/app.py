--- conflicted
+++ resolved
@@ -89,16 +89,6 @@
 
 add_health_check(_app)
 
-<<<<<<< HEAD
-app = _app
-
-with open('api_gateway/server/es_index.json') as f:
-    init_elasticsearch()
-    es = connect_to_elasticsearch()
-    es.indices.create(index='walkoff_results_index', body=json.load(f))
-    logger.info(f"Was ES index creation successful? {es.indices.exists('walkoff_results_index')}")
-
-=======
 
 # Validate database models before saving them, here.
 # This is here to avoid circular imports.
@@ -118,5 +108,12 @@
     return response
 
 
+with open('api_gateway/server/es_index.json') as f:
+    init_elasticsearch()
+    es = connect_to_elasticsearch()
+    es.indices.create(index='walkoff_results_index', body=json.load(f))
+    logger.info(f"Was ES index creation successful? {es.indices.exists('walkoff_results_index')}")
+
 app = _app
->>>>>>> a698bcf6
+
+
