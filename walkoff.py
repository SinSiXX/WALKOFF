--- conflicted
+++ resolved
@@ -104,15 +104,11 @@
     exit_code = 0
     compose_api()
     walkoff.config.initialize(args.config)
-<<<<<<< HEAD
-    app = create_app(walkoff.config.Config)
+    app = create_app()
 
     if not walkoff.config.Config.SEPARATE_PROMETHEUS:
         metrics = PrometheusMetrics(app, path='/prometheus_metrics')
 
-=======
-    app = create_app()
->>>>>>> d373474b
     import_workflows(app)
     try:
         run(args, app, *convert_host_port(args))
